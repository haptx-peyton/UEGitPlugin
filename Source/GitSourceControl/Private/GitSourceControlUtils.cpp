// Copyright (c) 2014-2020 Sebastien Rombauts (sebastien.rombauts@gmail.com)
//
// Distributed under the MIT License (MIT) (See accompanying file LICENSE.txt
// or copy at http://opensource.org/licenses/MIT)

#include "GitSourceControlUtils.h"

#include "GitSourceControlCommand.h"
#include "GitSourceControlModule.h"
#include "GitSourceControlPrivatePCH.h"
#include "GitSourceControlProvider.h"
#include "HAL/FileManager.h"
#include "HAL/PlatformFilemanager.h"
#include "HAL/PlatformProcess.h"
#include "Interfaces/IPluginManager.h"
#include "ISourceControlModule.h"
#include "Misc/FileHelper.h"
#include "Misc/Paths.h"
#include "Modules/ModuleManager.h"
<<<<<<< HEAD
=======
#include "ISourceControlModule.h"
#include "GitSourceControlModule.h"
#include "GitSourceControlProvider.h"
#include "Misc/DateTime.h"
#include "Misc/Timespan.h"
>>>>>>> daf19db4

#if PLATFORM_LINUX
#include <sys/ioctl.h>
#endif

namespace GitSourceControlConstants
{
/** The maximum number of files we submit in a single Git command */
const int32 MaxFilesPerBatch = 50;
} // namespace GitSourceControlConstants

FGitScopedTempFile::FGitScopedTempFile(const FText& InText)
{
	Filename = FPaths::CreateTempFilename(*FPaths::ProjectLogDir(), TEXT("Git-Temp"), TEXT(".txt"));
	if (!FFileHelper::SaveStringToFile(InText.ToString(), *Filename, FFileHelper::EEncodingOptions::ForceUTF8WithoutBOM))
	{
		UE_LOG(LogSourceControl, Error, TEXT("Failed to write to temp file: %s"), *Filename);
	}
}

FGitScopedTempFile::~FGitScopedTempFile()
{
	if (FPaths::FileExists(Filename))
	{
		if (!FPlatformFileManager::Get().GetPlatformFile().DeleteFile(*Filename))
		{
			UE_LOG(LogSourceControl, Error, TEXT("Failed to delete temp file: %s"), *Filename);
		}
	}
}

const FString& FGitScopedTempFile::GetFilename() const
{
	return Filename;
}

<<<<<<< HEAD
=======

FDateTime FGitLockedFilesCache::LastUpdated = FDateTime::MinValue();
TMap<FString, FString> FGitLockedFilesCache::LockedFiles = TMap<FString, FString>();

>>>>>>> daf19db4
namespace GitSourceControlUtils
{
// Launch the Git command line process and extract its results & errors
static bool RunCommandInternalRaw(const FString& InCommand, const FString& InPathToGitBinary, const FString& InRepositoryRoot, const TArray<FString>& InParameters, const TArray<FString>& InFiles, FString& OutResults, FString& OutErrors, const int32 ExpectedReturnCode = 0)
{
	int32 ReturnCode = 0;
	FString FullCommand;
	FString LogableCommand; // short version of the command for logging purpose

	if (!InRepositoryRoot.IsEmpty())
	{
		FString RepositoryRoot = InRepositoryRoot;

		// Detect a "migrate asset" scenario (a "git add" command is applied to files outside the current project)
		if ((InFiles.Num() > 0) && !FPaths::IsRelative(InFiles[0]) && !InFiles[0].StartsWith(InRepositoryRoot))
		{
			// in this case, find the git repository (if any) of the destination Project
			FString DestinationRepositoryRoot;
			if (FindRootDirectory(FPaths::GetPath(InFiles[0]), DestinationRepositoryRoot))
			{
				RepositoryRoot = DestinationRepositoryRoot; // if found use it for the "add" command (else not, to avoid producing one more error in logs)
			}
		}

		// Specify the working copy (the root) of the git repository (before the command itself)
		FullCommand = TEXT("-C \"");
		FullCommand += RepositoryRoot;
		FullCommand += TEXT("\" ");
	}
	// then the git command itself ("status", "log", "commit"...)
	LogableCommand += InCommand;

	// Append to the command all parameters, and then finally the files
	for (const auto& Parameter : InParameters)
	{
		LogableCommand += TEXT(" ");
		LogableCommand += Parameter;
	}
	for (const auto& File : InFiles)
	{
		LogableCommand += TEXT(" \"");
		LogableCommand += File;
		LogableCommand += TEXT("\"");
	}
	// Also, Git does not have a "--non-interactive" option, as it auto-detects when there are no connected standard input/output streams

	FullCommand += LogableCommand;

#if UE_BUILD_DEBUG
	UE_LOG(LogSourceControl, Log, TEXT("RunCommand: 'git %s'"), *LogableCommand);
#endif

	FString PathToGitOrEnvBinary = InPathToGitBinary;
#if PLATFORM_MAC
	// The Cocoa application does not inherit shell environment variables, so add the path expected to have git-lfs to PATH
	FString PathEnv = FPlatformMisc::GetEnvironmentVariable(TEXT("PATH"));
	FString GitInstallPath = FPaths::GetPath(InPathToGitBinary);

	TArray<FString> PathArray;
	PathEnv.ParseIntoArray(PathArray, FPlatformMisc::GetPathVarDelimiter());
	bool bHasGitInstallPath = false;
	for (auto Path : PathArray)
	{
		if (GitInstallPath.Equals(Path, ESearchCase::CaseSensitive))
		{
			bHasGitInstallPath = true;
			break;
		}
	}

	if (!bHasGitInstallPath)
	{
		PathToGitOrEnvBinary = FString("/usr/bin/env");
		FullCommand = FString::Printf(TEXT("PATH=\"%s%s%s\" \"%s\" %s"), *GitInstallPath, FPlatformMisc::GetPathVarDelimiter(), *PathEnv, *InPathToGitBinary, *FullCommand);
	}
#endif
	FPlatformProcess::ExecProcess(*PathToGitOrEnvBinary, *FullCommand, &ReturnCode, &OutResults, &OutErrors);

#if UE_BUILD_DEBUG
	UE_LOG(LogSourceControl, Log, TEXT("RunCommand(%s):\n%s"), *InCommand, *OutResults);
#endif
	if(ReturnCode != ExpectedReturnCode || OutErrors.Len() > 0)
	{
		UE_LOG(LogSourceControl, Warning, TEXT("RunCommand(%s) ReturnCode=%d:\n%s"), *InCommand, ReturnCode, *OutErrors);
	}

	// Move push/pull progress information from the error stream to the info stream
	if(ReturnCode == ExpectedReturnCode && OutErrors.Len() > 0)
	{
		OutResults.Append(OutErrors);
		OutErrors.Empty();
	}

	return ReturnCode == ExpectedReturnCode;
}

// Basic parsing or results & errors from the Git command line process
static bool RunCommandInternal(const FString& InCommand, const FString& InPathToGitBinary, const FString& InRepositoryRoot, const TArray<FString>& InParameters,
							   const TArray<FString>& InFiles, TArray<FString>& OutResults, TArray<FString>& OutErrorMessages)
{
	bool bResult;
	FString Results;
	FString Errors;

	bResult = RunCommandInternalRaw(InCommand, InPathToGitBinary, InRepositoryRoot, InParameters, InFiles, Results, Errors);
	Results.ParseIntoArray(OutResults, TEXT("\n"), true);
	Errors.ParseIntoArray(OutErrorMessages, TEXT("\n"), true);

	return bResult;
}

FString FindGitBinaryPath()
{
#if PLATFORM_WINDOWS
	// 1) First of all, look into standard install directories
	// NOTE using only "git" (or "git.exe") relying on the "PATH" envvar does not always work as expected, depending on the installation:
	// If the PATH is set with "git/cmd" instead of "git/bin",
	// "git.exe" launch "git/cmd/git.exe" that redirect to "git/bin/git.exe" and ExecProcess() is unable to catch its outputs streams.
	// First check the 64-bit program files directory:
	FString GitBinaryPath(TEXT("C:/Program Files/Git/bin/git.exe"));
	bool bFound = CheckGitAvailability(GitBinaryPath);
	if (!bFound)
	{
		// otherwise check the 32-bit program files directory.
		GitBinaryPath = TEXT("C:/Program Files (x86)/Git/bin/git.exe");
		bFound = CheckGitAvailability(GitBinaryPath);
	}
	if (!bFound)
	{
		// else the install dir for the current user: C:\Users\UserName\AppData\Local\Programs\Git\cmd
		const FString AppDataLocalPath = FPlatformMisc::GetEnvironmentVariable(TEXT("LOCALAPPDATA"));
		GitBinaryPath = FString::Printf(TEXT("%s/Programs/Git/cmd/git.exe"), *AppDataLocalPath);
		bFound = CheckGitAvailability(GitBinaryPath);
	}

	// 2) Else, look for the version of Git bundled with SmartGit "Installer with JRE"
	if (!bFound)
	{
		GitBinaryPath = TEXT("C:/Program Files (x86)/SmartGit/git/bin/git.exe");
		bFound = CheckGitAvailability(GitBinaryPath);
		if (!bFound)
		{
			// If git is not found in "git/bin/" subdirectory, try the "bin/" path that was in use before
			GitBinaryPath = TEXT("C:/Program Files (x86)/SmartGit/bin/git.exe");
			bFound = CheckGitAvailability(GitBinaryPath);
		}
	}

	// 3) Else, look for the local_git provided by SourceTree
	if (!bFound)
	{
		// C:\Users\UserName\AppData\Local\Atlassian\SourceTree\git_local\bin
		const FString AppDataLocalPath = FPlatformMisc::GetEnvironmentVariable(TEXT("LOCALAPPDATA"));
		GitBinaryPath = FString::Printf(TEXT("%s/Atlassian/SourceTree/git_local/bin/git.exe"), *AppDataLocalPath);
		bFound = CheckGitAvailability(GitBinaryPath);
	}

	// 4) Else, look for the PortableGit provided by GitHub Desktop
	if (!bFound)
	{
		// The latest GitHub Desktop adds its binaries into the local appdata directory:
		// C:\Users\UserName\AppData\Local\GitHub\PortableGit_c2ba306e536fdf878271f7fe636a147ff37326ad\cmd
		const FString AppDataLocalPath = FPlatformMisc::GetEnvironmentVariable(TEXT("LOCALAPPDATA"));
		const FString SearchPath = FString::Printf(TEXT("%s/GitHub/PortableGit_*"), *AppDataLocalPath);
		TArray<FString> PortableGitFolders;
		IFileManager::Get().FindFiles(PortableGitFolders, *SearchPath, false, true);
		if (PortableGitFolders.Num() > 0)
		{
			// FindFiles just returns directory names, so we need to prepend the root path to get the full path.
			GitBinaryPath = FString::Printf(TEXT("%s/GitHub/%s/cmd/git.exe"), *AppDataLocalPath, *(PortableGitFolders.Last())); // keep only the last PortableGit found
			bFound = CheckGitAvailability(GitBinaryPath);
			if (!bFound)
			{
				// If Portable git is not found in "cmd/" subdirectory, try the "bin/" path that was in use before
				GitBinaryPath = FString::Printf(TEXT("%s/GitHub/%s/bin/git.exe"), *AppDataLocalPath, *(PortableGitFolders.Last())); // keep only the last
																																	// PortableGit found
				bFound = CheckGitAvailability(GitBinaryPath);
			}
		}
	}

	// 5) Else, look for the version of Git bundled with Tower
	if (!bFound)
	{
		GitBinaryPath = TEXT("C:/Program Files (x86)/fournova/Tower/vendor/Git/bin/git.exe");
		bFound = CheckGitAvailability(GitBinaryPath);
	}

#elif PLATFORM_MAC
	// 1) First of all, look for the version of git provided by official git
	FString GitBinaryPath = TEXT("/usr/local/git/bin/git");
	bool bFound = CheckGitAvailability(GitBinaryPath);

	// 2) Else, look for the version of git provided by Homebrew
	if (!bFound)
	{
		GitBinaryPath = TEXT("/usr/local/bin/git");
		bFound = CheckGitAvailability(GitBinaryPath);
	}

	// 3) Else, look for the version of git provided by MacPorts
	if (!bFound)
	{
		GitBinaryPath = TEXT("/opt/local/bin/git");
		bFound = CheckGitAvailability(GitBinaryPath);
	}

	// 4) Else, look for the version of git provided by Command Line Tools
	if (!bFound)
	{
		GitBinaryPath = TEXT("/usr/bin/git");
		bFound = CheckGitAvailability(GitBinaryPath);
	}

	{
		SCOPED_AUTORELEASE_POOL;
		NSWorkspace* SharedWorkspace = [NSWorkspace sharedWorkspace];

		// 5) Else, look for the version of local_git provided by SmartGit
		if (!bFound)
		{
			NSURL* AppURL = [SharedWorkspace URLForApplicationWithBundleIdentifier:@"com.syntevo.smartgit"];
			if (AppURL != nullptr)
			{
				NSBundle* Bundle = [NSBundle bundleWithURL:AppURL];
				GitBinaryPath = FString::Printf(TEXT("%s/git/bin/git"), *FString([Bundle resourcePath]));
				bFound = CheckGitAvailability(GitBinaryPath);
			}
		}

		// 6) Else, look for the version of local_git provided by SourceTree
		if (!bFound)
		{
			NSURL* AppURL = [SharedWorkspace URLForApplicationWithBundleIdentifier:@"com.torusknot.SourceTreeNotMAS"];
			if (AppURL != nullptr)
			{
				NSBundle* Bundle = [NSBundle bundleWithURL:AppURL];
				GitBinaryPath = FString::Printf(TEXT("%s/git_local/bin/git"), *FString([Bundle resourcePath]));
				bFound = CheckGitAvailability(GitBinaryPath);
			}
		}

		// 7) Else, look for the version of local_git provided by GitHub Desktop
		if (!bFound)
		{
			NSURL* AppURL = [SharedWorkspace URLForApplicationWithBundleIdentifier:@"com.github.GitHubClient"];
			if (AppURL != nullptr)
			{
				NSBundle* Bundle = [NSBundle bundleWithURL:AppURL];
				GitBinaryPath = FString::Printf(TEXT("%s/app/git/bin/git"), *FString([Bundle resourcePath]));
				bFound = CheckGitAvailability(GitBinaryPath);
			}
		}

		// 8) Else, look for the version of local_git provided by Tower2
		if (!bFound)
		{
			NSURL* AppURL = [SharedWorkspace URLForApplicationWithBundleIdentifier:@"com.fournova.Tower2"];
			if (AppURL != nullptr)
			{
				NSBundle* Bundle = [NSBundle bundleWithURL:AppURL];
				GitBinaryPath = FString::Printf(TEXT("%s/git/bin/git"), *FString([Bundle resourcePath]));
				bFound = CheckGitAvailability(GitBinaryPath);
			}
		}
	}

#else
	FString GitBinaryPath = TEXT("/usr/bin/git");
	bool bFound = CheckGitAvailability(GitBinaryPath);
#endif

	if (bFound)
	{
		FPaths::MakePlatformFilename(GitBinaryPath);
	}
	else
	{
		// If we did not find a path to Git, set it empty
		GitBinaryPath.Empty();
	}

	return GitBinaryPath;
}

bool CheckGitAvailability(const FString& InPathToGitBinary, FGitVersion* OutVersion)
{
	FString InfoMessages;
	FString ErrorMessages;
	bool bGitAvailable = RunCommandInternalRaw(TEXT("version"), InPathToGitBinary, FString(), TArray<FString>(), TArray<FString>(), InfoMessages, ErrorMessages);
	if (bGitAvailable)
	{
		if (!InfoMessages.Contains("git"))
		{
			bGitAvailable = false;
		}
		else if (OutVersion)
		{
			ParseGitVersion(InfoMessages, OutVersion);
			FindGitCapabilities(InPathToGitBinary, OutVersion);
			FindGitLfsCapabilities(InPathToGitBinary, OutVersion);
		}
	}

	return bGitAvailable;
}

void ParseGitVersion(const FString& InVersionString, FGitVersion* OutVersion)
{
	// Parse "git version 2.11.0.windows.3" into the string tokens "git", "version", "2.11.0.windows.3"
	TArray<FString> TokenizedString;
	InVersionString.ParseIntoArrayWS(TokenizedString);

	// Select the string token containing the version "2.11.0.windows.3"
	const FString* TokenVersionStringPtr = TokenizedString.FindByPredicate([](FString& s) { return TChar<TCHAR>::IsDigit(s[0]); });
	if (TokenVersionStringPtr)
	{
		// Parse the version into its numerical components
		TArray<FString> ParsedVersionString;
		TokenVersionStringPtr->ParseIntoArray(ParsedVersionString, TEXT("."));
		if (ParsedVersionString.Num() >= 3)
		{
			if (ParsedVersionString[0].IsNumeric() && ParsedVersionString[1].IsNumeric() && ParsedVersionString[2].IsNumeric())
			{
				OutVersion->Major = FCString::Atoi(*ParsedVersionString[0]);
				OutVersion->Minor = FCString::Atoi(*ParsedVersionString[1]);
				OutVersion->Patch = FCString::Atoi(*ParsedVersionString[2]);
				if (ParsedVersionString.Num() >= 5)
				{
					if ((ParsedVersionString[3] == TEXT("windows")) && ParsedVersionString[4].IsNumeric())
					{
						OutVersion->Windows = FCString::Atoi(*ParsedVersionString[4]);
					}
				}
				UE_LOG(LogSourceControl, Log, TEXT("Git version %d.%d.%d(%d)"), OutVersion->Major, OutVersion->Minor, OutVersion->Patch, OutVersion->Windows);
			}
		}
	}
}

void FindGitCapabilities(const FString& InPathToGitBinary, FGitVersion* OutVersion)
{
	FString InfoMessages;
	FString ErrorMessages;
	RunCommandInternalRaw(TEXT("cat-file -h"), InPathToGitBinary, FString(), TArray<FString>(), TArray<FString>(), InfoMessages, ErrorMessages, 129);
	if (InfoMessages.Contains("--filters"))
	{
		OutVersion->bHasCatFileWithFilters = true;
	}
}

void FindGitLfsCapabilities(const FString& InPathToGitBinary, FGitVersion* OutVersion)
{
	FString InfoMessages;
	FString ErrorMessages;
	bool bGitLfsAvailable = RunCommandInternalRaw(TEXT("lfs version"), InPathToGitBinary, FString(), TArray<FString>(), TArray<FString>(), InfoMessages, ErrorMessages);
	if (bGitLfsAvailable)
	{
		OutVersion->bHasGitLfs = true;

		if (InfoMessages.Compare(TEXT("git-lfs/2.0.0")) >= 0)
		{
			OutVersion->bHasGitLfsLocking = true; // Git LFS File Locking workflow introduced in "git-lfs/2.0.0"
		}
		UE_LOG(LogSourceControl, Log, TEXT("%s"), *InfoMessages);
	}
}

// Find the root of the Git repository, looking from the provided path and upward in its parent directories.
bool FindRootDirectory(const FString& InPath, FString& OutRepositoryRoot)
{
	bool bFound = false;
	FString PathToGitSubdirectory;
	OutRepositoryRoot = InPath;

	auto TrimTrailing = [](FString& Str, const TCHAR Char) {
		int32 Len = Str.Len();
		while (Len && Str[Len - 1] == Char)
		{
			Str = Str.LeftChop(1);
			Len = Str.Len();
		}
	};

	TrimTrailing(OutRepositoryRoot, '\\');
	TrimTrailing(OutRepositoryRoot, '/');

	while (!bFound && !OutRepositoryRoot.IsEmpty())
	{
		// Look for the ".git" subdirectory (or file) present at the root of every Git repository
		PathToGitSubdirectory = OutRepositoryRoot / TEXT(".git");
		bFound = IFileManager::Get().DirectoryExists(*PathToGitSubdirectory) || IFileManager::Get().FileExists(*PathToGitSubdirectory);
		if (!bFound)
		{
			int32 LastSlashIndex;
			if (OutRepositoryRoot.FindLastChar('/', LastSlashIndex))
			{
				OutRepositoryRoot = OutRepositoryRoot.Left(LastSlashIndex);
			}
			else
			{
				OutRepositoryRoot.Empty();
			}
		}
	}
	if (!bFound)
	{
		OutRepositoryRoot = InPath; // If not found, return the provided dir as best possible root.
	}
	return bFound;
}

void GetUserConfig(const FString& InPathToGitBinary, const FString& InRepositoryRoot, FString& OutUserName, FString& OutUserEmail)
{
	bool bResults;
	TArray<FString> InfoMessages;
	TArray<FString> ErrorMessages;
	TArray<FString> Parameters;
	Parameters.Add(TEXT("user.name"));
	bResults = RunCommandInternal(TEXT("config"), InPathToGitBinary, InRepositoryRoot, Parameters, TArray<FString>(), InfoMessages, ErrorMessages);
	if (bResults && InfoMessages.Num() > 0)
	{
		OutUserName = InfoMessages[0];
	}

	Parameters.Reset();
	Parameters.Add(TEXT("user.email"));
	InfoMessages.Reset();
	bResults &= RunCommandInternal(TEXT("config"), InPathToGitBinary, InRepositoryRoot, Parameters, TArray<FString>(), InfoMessages, ErrorMessages);
	if (bResults && InfoMessages.Num() > 0)
	{
		OutUserEmail = InfoMessages[0];
	}
}

bool GetBranchName(const FString& InPathToGitBinary, const FString& InRepositoryRoot, FString& OutBranchName)
{
	bool bResults;
	TArray<FString> InfoMessages;
	TArray<FString> ErrorMessages;
	TArray<FString> Parameters;
	Parameters.Add(TEXT("--short"));
	Parameters.Add(TEXT("--quiet")); // no error message while in detached HEAD
	Parameters.Add(TEXT("HEAD"));
	bResults = RunCommandInternal(TEXT("symbolic-ref"), InPathToGitBinary, InRepositoryRoot, Parameters, TArray<FString>(), InfoMessages, ErrorMessages);
	if (bResults && InfoMessages.Num() > 0)
	{
		OutBranchName = InfoMessages[0];
	}
	else
	{
		Parameters.Reset();
		Parameters.Add(TEXT("-1"));
		Parameters.Add(TEXT("--format=\"%h\"")); // no error message while in detached HEAD
		bResults = RunCommandInternal(TEXT("log"), InPathToGitBinary, InRepositoryRoot, Parameters, TArray<FString>(), InfoMessages, ErrorMessages);
		if (bResults && InfoMessages.Num() > 0)
		{
			OutBranchName = "HEAD detached at ";
			OutBranchName += InfoMessages[0];
		}
		else
		{
			bResults = false;
		}
	}

	return bResults;
}

bool GetCommitInfo(const FString& InPathToGitBinary, const FString& InRepositoryRoot, FString& OutCommitId, FString& OutCommitSummary)
{
	bool bResults;
	TArray<FString> InfoMessages;
	TArray<FString> ErrorMessages;
	TArray<FString> Parameters;
	Parameters.Add(TEXT("-1"));
	Parameters.Add(TEXT("--format=\"%H %s\""));
	bResults = RunCommandInternal(TEXT("log"), InPathToGitBinary, InRepositoryRoot, Parameters, TArray<FString>(), InfoMessages, ErrorMessages);
	if (bResults && InfoMessages.Num() > 0)
	{
		OutCommitId = InfoMessages[0].Left(40);
		OutCommitSummary = InfoMessages[0].RightChop(41);
	}

	return bResults;
}

bool GetRemoteUrl(const FString& InPathToGitBinary, const FString& InRepositoryRoot, FString& OutRemoteUrl)
{
	TArray<FString> InfoMessages;
	TArray<FString> ErrorMessages;
	TArray<FString> Parameters;
	Parameters.Add(TEXT("get-url"));
	Parameters.Add(TEXT("origin"));
	const bool bResults = RunCommandInternal(TEXT("remote"), InPathToGitBinary, InRepositoryRoot, Parameters, TArray<FString>(), InfoMessages, ErrorMessages);
	if (bResults && InfoMessages.Num() > 0)
	{
		OutRemoteUrl = InfoMessages[0];
	}

	return bResults;
}

bool RunCommand(const FString& InCommand, const FString& InPathToGitBinary, const FString& InRepositoryRoot, const TArray<FString>& InParameters,
				const TArray<FString>& InFiles, TArray<FString>& OutResults, TArray<FString>& OutErrorMessages)
{
	bool bResult = true;

	if (InFiles.Num() > GitSourceControlConstants::MaxFilesPerBatch)
	{
		// Batch files up so we dont exceed command-line limits
		int32 FileCount = 0;
		while (FileCount < InFiles.Num())
		{
			TArray<FString> FilesInBatch;
			for (int32 FileIndex = 0; FileCount < InFiles.Num() && FileIndex < GitSourceControlConstants::MaxFilesPerBatch; FileIndex++, FileCount++)
			{
				FilesInBatch.Add(InFiles[FileCount]);
			}

			TArray<FString> BatchResults;
			TArray<FString> BatchErrors;
			bResult &= RunCommandInternal(InCommand, InPathToGitBinary, InRepositoryRoot, InParameters, FilesInBatch, BatchResults, BatchErrors);
			OutResults += BatchResults;
			OutErrorMessages += BatchErrors;
		}
	}
	else
	{
		bResult = RunCommandInternal(InCommand, InPathToGitBinary, InRepositoryRoot, InParameters, InFiles, OutResults, OutErrorMessages);
	}

	return bResult;
}

bool RunLFSCommand(const FString& InCommand, const FString& InRepositoryRoot, const TArray<FString>& InParameters, const TArray<FString>& InFiles,
				   TArray<FString>& OutResults, TArray<FString>& OutErrorMessages)
{
	FString BaseDir = IPluginManager::Get().FindPlugin("GitSourceControl")->GetBaseDir();
#if PLATFORM_WINDOWS
	FString LFSLockBinary = FString::Printf(TEXT("%s/git-lfs.exe"), *BaseDir);
#elif PLATFORM_MAC
	FString LFSLockBinary = FString::Printf(TEXT("%s/git-lfs-mac"), *BaseDir);
#else
	FString LFSLockBinary = FString::Printf(TEXT("%s/git-lfs"), *BaseDir);
#endif

	return GitSourceControlUtils::RunCommand(InCommand, LFSLockBinary, InRepositoryRoot, InParameters, InFiles, OutResults, OutErrorMessages);
}

// Run a Git "commit" command by batches
bool RunCommit(const FString& InPathToGitBinary, const FString& InRepositoryRoot, const TArray<FString>& InParameters, const TArray<FString>& InFiles,
			   TArray<FString>& OutResults, TArray<FString>& OutErrorMessages)
{
	bool bResult = true;

	if (InFiles.Num() > GitSourceControlConstants::MaxFilesPerBatch)
	{
		// Batch files up so we dont exceed command-line limits
		int32 FileCount = 0;
		{
			TArray<FString> FilesInBatch;
			for (int32 FileIndex = 0; FileIndex < GitSourceControlConstants::MaxFilesPerBatch; FileIndex++, FileCount++)
			{
				FilesInBatch.Add(InFiles[FileCount]);
			}
			// First batch is a simple "git commit" command with only the first files
			bResult &= RunCommandInternal(TEXT("commit"), InPathToGitBinary, InRepositoryRoot, InParameters, FilesInBatch, OutResults, OutErrorMessages);
		}

		TArray<FString> Parameters;
		for (const auto& Parameter : InParameters)
		{
			Parameters.Add(Parameter);
		}
		Parameters.Add(TEXT("--amend"));

		while (FileCount < InFiles.Num())
		{
			TArray<FString> FilesInBatch;
			for (int32 FileIndex = 0; FileCount < InFiles.Num() && FileIndex < GitSourceControlConstants::MaxFilesPerBatch; FileIndex++, FileCount++)
			{
				FilesInBatch.Add(InFiles[FileCount]);
			}
			// Next batches "amend" the commit with some more files
			TArray<FString> BatchResults;
			TArray<FString> BatchErrors;
			bResult &= RunCommandInternal(TEXT("commit"), InPathToGitBinary, InRepositoryRoot, Parameters, FilesInBatch, BatchResults, BatchErrors);
			OutResults += BatchResults;
			OutErrorMessages += BatchErrors;
		}
	}
	else
	{
		bResult = RunCommandInternal(TEXT("commit"), InPathToGitBinary, InRepositoryRoot, InParameters, InFiles, OutResults, OutErrorMessages);
	}

	return bResult;
}

/**
 * Parse informations on a file locked with Git LFS
 *
 * Example output of "git lfs locks"
Content\ThirdPersonBP\Blueprints\ThirdPersonCharacter.uasset    SRombauts       ID:891
Content\ThirdPersonBP\Blueprints\ThirdPersonGameMode.uasset     SRombauts       ID:896
 */
class FGitLfsLocksParser
{
public:
	FGitLfsLocksParser(const FString& InRepositoryRoot, const FString& InStatus)
	{
		TArray<FString> Informations;
		InStatus.ParseIntoArray(Informations, TEXT("\t"), true);
		if (Informations.Num() >= 3)
		{
			Informations[0].TrimEndInline(); // Trim whitespace from the end of the filename
			Informations[1].TrimEndInline(); // Trim whitespace from the end of the username
			LocalFilename = FPaths::ConvertRelativePathToFull(InRepositoryRoot, Informations[0]);
			LockUser = MoveTemp(Informations[1]);
		}
	}

	FString LocalFilename; ///< Filename on disk
	FString LockUser; ///< Name of user who has file locked
};

/**
 * @brief Extract the relative filename from a Git status result.
 *
 * Examples of status results:
M  Content/Textures/T_Perlin_Noise_M.uasset
R  Content/Textures/T_Perlin_Noise_M.uasset -> Content/Textures/T_Perlin_Noise_M2.uasset
?? Content/Materials/M_Basic_Wall.uasset
!! BasicCode.sln
 *
 * @param[in] InResult One line of status
 * @return Relative filename extracted from the line of status
 *
 * @see FGitStatusFileMatcher and StateFromGitStatus()
 */
static FString FilenameFromGitStatus(const FString& InResult)
{
	int32 RenameIndex;
	if (InResult.FindLastChar('>', RenameIndex))
	{
		// Extract only the second part of a rename "from -> to"
		return InResult.RightChop(RenameIndex + 2);
	}
	else
	{
		// Extract the relative filename from the Git status result (after the 2 letters status and 1 space)
		return InResult.RightChop(3);
	}
}

/** Match the relative filename of a Git status result with a provided absolute filename */
class FGitStatusFileMatcher
{
public:
	FGitStatusFileMatcher(const FString& InAbsoluteFilename) : AbsoluteFilename(InAbsoluteFilename)
	{}

	bool operator()(const FString& InResult) const
	{
		return AbsoluteFilename.Contains(FilenameFromGitStatus(InResult));
	}

private:
	const FString& AbsoluteFilename;
};

/**
 * Extract and interpret the file state from the given Git status result.
 * @see http://git-scm.com/docs/git-status
 * ' ' = unmodified
 * 'M' = modified
 * 'A' = added
 * 'D' = deleted
 * 'R' = renamed
 * 'C' = copied
 * 'U' = updated but unmerged
 * '?' = unknown/untracked
 * '!' = ignored
 */
class FGitStatusParser
{
public:
	FGitStatusParser(const FString& InResult)
	{
		TCHAR IndexState = InResult[0];
		TCHAR WCopyState = InResult[1];
		if ((IndexState == 'U' || WCopyState == 'U') || (IndexState == 'A' && WCopyState == 'A') || (IndexState == 'D' && WCopyState == 'D'))
		{
			// "Unmerged" conflict cases are generally marked with a "U",
			// but there are also the special cases of both "A"dded, or both "D"eleted
			State = EWorkingCopyState::Conflicted;
		}
		else if (IndexState == 'A')
		{
			State = EWorkingCopyState::Added;
		}
		else if (IndexState == 'D')
		{
			State = EWorkingCopyState::Deleted;
		}
		else if (WCopyState == 'D')
		{
			State = EWorkingCopyState::Missing;
		}
		else if (IndexState == 'M' || WCopyState == 'M')
		{
			State = EWorkingCopyState::Modified;
		}
		else if (IndexState == 'R')
		{
			State = EWorkingCopyState::Renamed;
		}
		else if (IndexState == 'C')
		{
			State = EWorkingCopyState::Copied;
		}
		else if (IndexState == '?' || WCopyState == '?')
		{
			State = EWorkingCopyState::NotControlled;
		}
		else if (IndexState == '!' || WCopyState == '!')
		{
			State = EWorkingCopyState::Ignored;
		}
		else
		{
			// Unmodified never yield a status
			State = EWorkingCopyState::Unknown;
		}
	}

	EWorkingCopyState::Type State;
};

/**
 * Extract the status of a unmerged (conflict) file
 *
 * Example output of git ls-files --unmerged Content/Blueprints/BP_Test.uasset
100644 d9b33098273547b57c0af314136f35b494e16dcb 1	Content/Blueprints/BP_Test.uasset
100644 a14347dc3b589b78fb19ba62a7e3982f343718bc 2	Content/Blueprints/BP_Test.uasset
100644 f3137a7167c840847cd7bd2bf07eefbfb2d9bcd2 3	Content/Blueprints/BP_Test.uasset
 *
 * 1: The "common ancestor" of the file (the version of the file that both the current and other branch originated from).
 * 2: The version from the current branch (the master branch in this case).
 * 3: The version from the other branch (the test branch)
*/
class FGitConflictStatusParser
{
public:
	/** Parse the unmerge status: extract the base SHA1 identifier of the file */
	FGitConflictStatusParser(const TArray<FString>& InResults)
	{
		const FString& FirstResult = InResults[0]; // 1: The common ancestor of merged branches
		CommonAncestorFileId = FirstResult.Mid(7, 40);
	}

	FString CommonAncestorFileId; ///< SHA1 Id of the file (warning: not the commit Id)
};

/** Execute a command to get the details of a conflict */
static void RunGetConflictStatus(const FString& InPathToGitBinary, const FString& InRepositoryRoot, const FString& InFile, FGitSourceControlState& InOutFileState)
{
	TArray<FString> ErrorMessages;
	TArray<FString> Results;
	TArray<FString> Files;
	Files.Add(InFile);
	TArray<FString> Parameters;
	Parameters.Add(TEXT("--unmerged"));
	bool bResult = RunCommandInternal(TEXT("ls-files"), InPathToGitBinary, InRepositoryRoot, Parameters, Files, Results, ErrorMessages);
	if (bResult && Results.Num() == 3)
	{
		// Parse the unmerge status: extract the base revision (or the other branch?)
		FGitConflictStatusParser ConflictStatus(Results);
		InOutFileState.PendingMergeBaseFileHash = ConflictStatus.CommonAncestorFileId;
	}
}

/// Convert filename relative to the repository root to absolute path (inplace)
void AbsoluteFilenames(const FString& InRepositoryRoot, TArray<FString>& InFileNames)
{
	for (auto& FileName : InFileNames)
	{
		FileName = FPaths::ConvertRelativePathToFull(InRepositoryRoot, FileName);
	}
}

/** Run a 'git ls-files' command to get all files tracked by Git recursively in a directory.
 *
 * Called in case of a "directory status" (no file listed in the command) when using the "Submit to Source Control" menu.
 */
static bool ListFilesInDirectoryRecurse(const FString& InPathToGitBinary, const FString& InRepositoryRoot, const FString& InDirectory, TArray<FString>& OutFiles)
{
	TArray<FString> ErrorMessages;
	TArray<FString> Directory;
	Directory.Add(InDirectory);
	const bool bResult = RunCommandInternal(TEXT("ls-files"), InPathToGitBinary, InRepositoryRoot, TArray<FString>(), Directory, OutFiles, ErrorMessages);
	AbsoluteFilenames(InRepositoryRoot, OutFiles);
	return bResult;
}

/** Parse the array of strings results of a 'git status' command for a provided list of files all in a common directory
 *
 * Called in case of a normal refresh of status on a list of assets in a the Content Browser (or user selected "Refresh" context menu).
 *
 * Example git status results:
M  Content/Textures/T_Perlin_Noise_M.uasset
R  Content/Textures/T_Perlin_Noise_M.uasset -> Content/Textures/T_Perlin_Noise_M2.uasset
?? Content/Materials/M_Basic_Wall.uasset
!! BasicCode.sln
*/
static void ParseFileStatusResult(const FString& InPathToGitBinary, const FString& InRepositoryRoot, const bool InUsingLfsLocking, const TArray<FString>& InFiles,
								  const TMap<FString, FString>& InLockedFiles, const TArray<FString>& InResults, TArray<FGitSourceControlState>& OutStates)
{
	FGitSourceControlModule& GitSourceControl = FModuleManager::GetModuleChecked<FGitSourceControlModule>("GitSourceControl");
	const FString LfsUserName = GitSourceControl.AccessSettings().GetLfsUserName();
	const FDateTime Now = FDateTime::Now();

	// Iterate on all files explicitly listed in the command
	for (const auto& File : InFiles)
	{
		FGitSourceControlState FileState(File, InUsingLfsLocking);
		// Search the file in the list of status
		int32 IdxResult = InResults.IndexOfByPredicate(FGitStatusFileMatcher(File));
		if (IdxResult != INDEX_NONE)
		{
			// File found in status results; only the case for "changed" files
			FGitStatusParser StatusParser(InResults[IdxResult]);
#if UE_BUILD_DEBUG
			UE_LOG(LogSourceControl, Log, TEXT("Status(%s) = '%s' => %d"), *File, *InResults[IdxResult], static_cast<int>(StatusParser.State));
#endif

			FileState.WorkingCopyState = StatusParser.State;
			if (FileState.IsConflicted())
			{
				// In case of a conflict (unmerged file) get the base revision to merge
				RunGetConflictStatus(InPathToGitBinary, InRepositoryRoot, File, FileState);
			}
		}
		else
		{
			// File not found in status
			if (FPaths::FileExists(File))
			{
				// usually means the file is unchanged,
				FileState.WorkingCopyState = EWorkingCopyState::Unchanged;
#if UE_BUILD_DEBUG
				UE_LOG(LogSourceControl, Log, TEXT("Status(%s) not found but exists => unchanged"), *File);
#endif
			}
			else
			{
				// but also the case for newly created content: there is no file on disk until the content is saved for the first time
				FileState.WorkingCopyState = EWorkingCopyState::NotControlled;
#if UE_BUILD_DEBUG
				UE_LOG(LogSourceControl, Log, TEXT("Status(%s) not found and does not exists => new/not controled"), *File);
#endif
			}
		}
		if (InLockedFiles.Contains(File))
		{
			FileState.LockUser = InLockedFiles[File];
			if (LfsUserName == FileState.LockUser)
			{
				FileState.LockState = ELockState::Locked;
			}
			else
			{
				FileState.LockState = ELockState::LockedOther;
			}
#if UE_BUILD_DEBUG
			UE_LOG(LogSourceControl, Log, TEXT("Status(%s) Locked by '%s'"), *File, *FileState.LockUser);
#endif
		}
		else
		{
			FileState.LockState = ELockState::NotLocked;
#if UE_BUILD_DEBUG
			if (InUsingLfsLocking)
			{
				UE_LOG(LogSourceControl, Log, TEXT("Status(%s) Not Locked"), *File);
			}
#endif
		}
		FileState.TimeStamp = Now;
		OutStates.Add(FileState);
	}
}

/** Parse the array of strings results of a 'git status' command for a directory
 *
 *  Called in case of a "directory status" (no file listed in the command) ONLY to detect Deleted/Missing/Untracked files
 * since those files are not listed by the 'git ls-files' command.
 *
 * @see #ParseFileStatusResult() above for an example of a 'git status' results
 */
static void ParseDirectoryStatusResult(const FString& InPathToGitBinary, const FString& InRepositoryRoot, const bool InUsingLfsLocking,
									   const TArray<FString>& InResults, TArray<FGitSourceControlState>& OutStates)
{
	// Iterate on each line of result of the status command
	for (const FString& Result : InResults)
	{
		const FString RelativeFilename = FilenameFromGitStatus(Result);
		const FString File = FPaths::ConvertRelativePathToFull(InRepositoryRoot, RelativeFilename);

		FGitSourceControlState FileState(File, InUsingLfsLocking);
		FGitStatusParser StatusParser(Result);
		if ((EWorkingCopyState::Deleted == StatusParser.State) || (EWorkingCopyState::Missing == StatusParser.State) ||
			(EWorkingCopyState::NotControlled == StatusParser.State))
		{
			FileState.WorkingCopyState = StatusParser.State;
			FileState.TimeStamp.Now();
			OutStates.Add(MoveTemp(FileState));
		}
	}
}

/**
 * @brief Detects how to parse the result of a "status" command to get workspace file states
 *
 *  It is either a command for a whole directory (ie. "Content/", in case of "Submit to Source Control" menu),
 * or for one or more files all on a same directory (by design, since we group files by directory in RunUpdateStatus())
 *
 * @param[in]	InPathToGitBinary	The path to the Git binary
 * @param[in]	InRepositoryRoot	The Git repository from where to run the command - usually the Game directory (can be empty)
 * @param[in]	InUsingLfsLocking	Tells if using the Git LFS file Locking workflow
 * @param[in]	InFiles				List of files in a directory, or the path to the directory itself (never empty).
 * @param[out]	InResults			Results from the "status" command
 * @param[out]	OutStates			States of files for witch the status has been gathered (distinct than InFiles in case of a "directory status")
 */
static void ParseStatusResults(const FString& InPathToGitBinary, const FString& InRepositoryRoot, const bool InUsingLfsLocking, const TArray<FString>& InFiles,
							   const TMap<FString, FString>& InLockedFiles, const TArray<FString>& InResults, TArray<FGitSourceControlState>& OutStates)
{
	if ((InFiles.Num() == 1) && FPaths::DirectoryExists(InFiles[0]))
	{
		// 1) Special case for "status" of a directory: requires to get the list of files by ourselves.
		//   (this is triggered by the "Submit to Source Control" menu)
#if UE_BUILD_DEBUG
		UE_LOG(LogSourceControl, Log, TEXT("ParseStatusResults: 1) Special case for status of a directory (%s)"), *InFiles[0]);
#endif
		TArray<FString> Files;
		const FString& Directory = InFiles[0];
		const bool bResult = ListFilesInDirectoryRecurse(InPathToGitBinary, InRepositoryRoot, Directory, Files);
		if (bResult)
		{
			ParseFileStatusResult(InPathToGitBinary, InRepositoryRoot, InUsingLfsLocking, Files, InLockedFiles, InResults, OutStates);
		}
		// The above cannot detect deleted assets since there is no file left to enumerate (either by the Content Browser or by git ls-files)
		// => so we also parse the status results to explicitly look for Deleted/Missing assets
		ParseDirectoryStatusResult(InPathToGitBinary, InRepositoryRoot, InUsingLfsLocking, InResults, OutStates);
	}
	else
	{
		// 2) General case for one or more files in the same directory.
#if UE_BUILD_DEBUG
		UE_LOG(LogSourceControl, Log, TEXT("ParseStatusResults: 2) General case for one or more files (%s, ...)"), *InFiles[0]);
#endif
		ParseFileStatusResult(InPathToGitBinary, InRepositoryRoot, InUsingLfsLocking, InFiles, InLockedFiles, InResults, OutStates);
	}
}

<<<<<<< HEAD
static FDateTime LastUpdateStatus = FDateTime(0);

// Run a batch of Git "status" command to update status of given files and/or directories.
bool RunUpdateStatus(const FString& InPathToGitBinary, const FString& InRepositoryRoot, const bool InUsingLfsLocking, const TArray<FString>& InFiles,
					 TArray<FString>& OutErrorMessages, TArray<FGitSourceControlState>& OutStates, bool bUseLfsCache)
=======


// Run a batch of Git "status" command to update status of given files and/or directories.
bool RunUpdateStatus(const FString& InPathToGitBinary, const FString& InRepositoryRoot, const bool InUsingLfsLocking, const TArray<FString>& InFiles, TArray<FString>& OutErrorMessages, TArray<FGitSourceControlState>& OutStates, bool bInvalidateCache)
>>>>>>> daf19db4
{
	bool bResults = true;
	TMap<FString, FString> LockedFiles;

	if (!bUseLfsCache)
	{
		FDateTime Now = FDateTime::Now();
		if (LastUpdateStatus + FTimespan(0, 0, 30) <= Now)
		{
			LastUpdateStatus = Now;
		}
		else
		{
			bUseLfsCache = true;
		}
	}
	
	bUseLfsCache = false;

	// 0) Issue a "git lfs locks" command at the root of the repository
	if (InUsingLfsLocking)
	{
<<<<<<< HEAD
		TArray<FString> Results;
		TArray<FString> ErrorMessages;
		
		bool bResult;
		if (bUseLfsCache)
		{
			TArray<FString> CachedParameters;
			CachedParameters.Add(TEXT("--cached"));
			bResult = RunCommand(TEXT("lfs locks"), InPathToGitBinary, InRepositoryRoot, CachedParameters, TArray<FString>(), Results, ErrorMessages);
			TArray<FString> LocalParameters;
			LocalParameters.Add(TEXT("--local"));
			TArray<FString> LocalResults;
			bResult &= RunCommand(TEXT("lfs locks"), InPathToGitBinary, InRepositoryRoot, LocalParameters, TArray<FString>(), LocalResults, ErrorMessages);
			for (const FString& LocalResult : LocalResults)
			{
				if (!Results.Contains(LocalResult))
				{
					Results.Add(LocalResult);
				}
			}
		}
		else
		{
			bResult = RunCommand(TEXT("lfs locks"), InPathToGitBinary, InRepositoryRoot, TArray<FString>(), TArray<FString>(), Results, ErrorMessages);
		}
		for (const FString& Result : Results)
		{
			FGitLfsLocksParser LockFile(InRepositoryRoot, Result);
#if UE_BUILD_DEBUG
			UE_LOG(LogSourceControl, Log, TEXT("LockedFile(%s, %s)"), *LockFile.LocalFilename, *LockFile.LockUser);
#endif
			LockedFiles.Add(MoveTemp(LockFile.LocalFilename), MoveTemp(LockFile.LockUser));
=======
		const FDateTime CurrentTime = FDateTime::UtcNow();
		FTimespan CacheTimeElapsed = CurrentTime - FGitLockedFilesCache::LastUpdated;
		FTimespan CacheLimit = FTimespan::FromMinutes(3);
		bool bCacheExpired = (FGitLockedFilesCache::LockedFiles.Num() < 1) || CacheTimeElapsed > CacheLimit;
		if (bInvalidateCache || bCacheExpired)
		{
			TArray<FString> Results;
			TArray<FString> ErrorMessages;
			bool bResult = RunCommand(TEXT("lfs locks"), InPathToGitBinary, InRepositoryRoot, TArray<FString>(), TArray<FString>(), Results, ErrorMessages);
			for (const FString& Result : Results)
			{
				FGitLfsLocksParser LockFile(InRepositoryRoot, Result);
				// TODO LFS Debug log
				UE_LOG(LogSourceControl, Log, TEXT("LockedFile(%s, %s)"), *LockFile.LocalFilename, *LockFile.LockUser);
				LockedFiles.Add(MoveTemp(LockFile.LocalFilename), MoveTemp(LockFile.LockUser));
			}

			FGitLockedFilesCache::LockedFiles = LockedFiles;
			FGitLockedFilesCache::LastUpdated = FDateTime::UtcNow();
		}
		else
		{
			LockedFiles = FGitLockedFilesCache::LockedFiles;

			TArray<FString> Params;
			Params.Add(TEXT("--local"));

			TArray<FString> Results;
			TArray<FString> ErrorMessages;
			bool bResult = RunCommand(TEXT("lfs locks"), InPathToGitBinary, InRepositoryRoot, Params, TArray<FString>(), Results, ErrorMessages);
			for (const FString& Result : Results)
			{
				FGitLfsLocksParser LockFile(InRepositoryRoot, Result);
				// TODO LFS Debug log
				UE_LOG(LogSourceControl, Log, TEXT("LockedFile(%s, %s)"), *LockFile.LocalFilename, *LockFile.LockUser);
				LockedFiles.FindOrAdd(MoveTemp(LockFile.LocalFilename), MoveTemp(LockFile.LockUser));
			}

			FGitLockedFilesCache::LockedFiles = LockedFiles;
>>>>>>> daf19db4
		}
	}

	// Git status does not show any "untracked files" when called with files from different subdirectories! (issue #3)
	// 1) So here we group files by path (ie. by subdirectory)
	TMap<FString, TArray<FString>> GroupOfFiles;
	for (const auto& File : InFiles)
	{
		const FString Path = FPaths::GetPath(*File);
		TArray<FString>* Group = GroupOfFiles.Find(Path);
		if (Group != nullptr)
		{
			Group->Add(File);
		}
		else
		{
			TArray<FString> NewGroup;
			NewGroup.Add(File);
			GroupOfFiles.Add(Path, NewGroup);
		}
	}

	// Get the current branch name, since we need origin of current branch
	FString BranchName;
	GitSourceControlUtils::GetBranchName(InPathToGitBinary, InRepositoryRoot, BranchName);

	TArray<FString> Parameters;
	Parameters.Add(TEXT("--porcelain"));
	Parameters.Add(TEXT("--ignored"));

	// 2) then we can batch git status operation by subdirectory
	for (const auto& Files : GroupOfFiles)
	{
		// "git status" can only detect renamed and deleted files when it operate on a folder, so use one folder path for all files in a directory
		const FString Path = FPaths::GetPath(*Files.Value[0]);
		TArray<FString> OnePath;
		// Only one file: optim very useful for the .uproject file at the root to avoid parsing the whole repository
		// (works only if the file exists)
		if ((Files.Value.Num() == 1) && (FPaths::FileExists(Files.Value[0])))
		{
			OnePath.Add(Files.Value[0]);
		}
		else
		{
			OnePath.Add(Path);
		}
		{
			TArray<FString> Results;
			TArray<FString> ErrorMessages;
			const bool bResult = RunCommand(TEXT("status"), InPathToGitBinary, InRepositoryRoot, Parameters, OnePath, Results, ErrorMessages);
			OutErrorMessages.Append(ErrorMessages);
			if(bResult)
			{
				ParseStatusResults(InPathToGitBinary, InRepositoryRoot, InUsingLfsLocking, Files.Value, LockedFiles, Results, OutStates);
			}
		}

		if (!BranchName.IsEmpty())
		{
			// Using git diff, we can obtain a list of files that were modified between our current origin and HEAD. Assumes that fetch has been run to get accurate info.
			// TODO: should do a fetch (at least periodically).

			TArray<FString> Results;
			TArray<FString> ErrorMessages;
			TArray<FString> ParametersDiff;
			ParametersDiff.Add(TEXT("--name-only"));
			ParametersDiff.Add(BranchName);
			ParametersDiff.Add(TEXT("HEAD"));
			const bool bResultDiff = RunCommand(TEXT("diff"), InPathToGitBinary, InRepositoryRoot, ParametersDiff, OnePath, Results, ErrorMessages);
			OutErrorMessages.Append(ErrorMessages);
			if (bResultDiff)
			{
				for (const FString& NewerFileName : Results)
				{
					const FString NewerFilePath = FPaths::ConvertRelativePathToFull(InRepositoryRoot, NewerFileName);

					// Find existing corresponding file state to update it (not found would mean new file or not in the current path)
					if (FGitSourceControlState* FileStatePtr = OutStates.FindByPredicate([NewerFilePath](FGitSourceControlState& FileState) { return FileState.LocalFilename == NewerFilePath; }))
					{
						FileStatePtr->bNewerVersionOnServer = true;
					}
				}
			}
		}
	}

	return bResults;
}

// Run a Git `cat-file --filters` command to dump the binary content of a revision into a file.
bool RunDumpToFile(const FString& InPathToGitBinary, const FString& InRepositoryRoot, const FString& InParameter, const FString& InDumpFileName)
{
	int32 ReturnCode = -1;
	FString FullCommand;

	FGitSourceControlModule& GitSourceControl = FModuleManager::GetModuleChecked<FGitSourceControlModule>("GitSourceControl");
	const FGitVersion& GitVersion = GitSourceControl.GetProvider().GetGitVersion();

	if (!InRepositoryRoot.IsEmpty())
	{
		// Specify the working copy (the root) of the git repository (before the command itself)
		FullCommand = TEXT("-C \"");
		FullCommand += InRepositoryRoot;
		FullCommand += TEXT("\" ");
	}

	// then the git command itself
	if (GitVersion.bHasCatFileWithFilters)
	{
		// Newer versions (2.9.3.windows.2) support smudge/clean filters used by Git LFS, git-fat, git-annex, etc
		FullCommand += TEXT("cat-file --filters ");
	}
	else
	{
		// Previous versions fall-back on "git show" like before
		FullCommand += TEXT("show ");
	}

	// Append to the command the parameter
	FullCommand += InParameter;

	const bool bLaunchDetached = false;
	const bool bLaunchHidden = true;
	const bool bLaunchReallyHidden = bLaunchHidden;

	void* PipeRead = nullptr;
	void* PipeWrite = nullptr;

	verify(FPlatformProcess::CreatePipe(PipeRead, PipeWrite));

	UE_LOG(LogSourceControl, Log, TEXT("RunDumpToFile: 'git %s'"), *FullCommand);

	FProcHandle ProcessHandle = FPlatformProcess::CreateProc(*InPathToGitBinary, *FullCommand, bLaunchDetached, bLaunchHidden, bLaunchReallyHidden, nullptr, 0,
															 *InRepositoryRoot, PipeWrite);
	if (ProcessHandle.IsValid())
	{
		FPlatformProcess::Sleep(0.01);

		TArray<uint8> BinaryFileContent;
		while (FPlatformProcess::IsProcRunning(ProcessHandle))
		{
			TArray<uint8> BinaryData;
			FPlatformProcess::ReadPipeToArray(PipeRead, BinaryData);
			if (BinaryData.Num() > 0)
			{
				BinaryFileContent.Append(MoveTemp(BinaryData));
			}
		}
		TArray<uint8> BinaryData;
		FPlatformProcess::ReadPipeToArray(PipeRead, BinaryData);
		if (BinaryData.Num() > 0)
		{
			BinaryFileContent.Append(MoveTemp(BinaryData));
		}

		FPlatformProcess::GetProcReturnCode(ProcessHandle, &ReturnCode);
		if (ReturnCode == 0)
		{
			// Save buffer into temp file
			if (FFileHelper::SaveArrayToFile(BinaryFileContent, *InDumpFileName))
			{
				UE_LOG(LogSourceControl, Log, TEXT("Writed '%s' (%do)"), *InDumpFileName, BinaryFileContent.Num());
			}
			else
			{
				UE_LOG(LogSourceControl, Error, TEXT("Could not write %s"), *InDumpFileName);
				ReturnCode = -1;
			}
		}
		else
		{
			UE_LOG(LogSourceControl, Error, TEXT("DumpToFile: ReturnCode=%d"), ReturnCode);
		}

		FPlatformProcess::CloseProc(ProcessHandle);
	}
	else
	{
		UE_LOG(LogSourceControl, Error, TEXT("Failed to launch 'git cat-file'"));
	}

	FPlatformProcess::ClosePipe(PipeRead, PipeWrite);

	return (ReturnCode == 0);
}

/**
 * Translate file actions from the given Git log --name-status command to keywords used by the Editor UI.
 *
 * @see https://www.kernel.org/pub/software/scm/git/docs/git-log.html
 * ' ' = unmodified
 * 'M' = modified
 * 'A' = added
 * 'D' = deleted
 * 'R' = renamed
 * 'C' = copied
 * 'T' = type changed
 * 'U' = updated but unmerged
 * 'X' = unknown
 * 'B' = broken pairing
 *
 * @see SHistoryRevisionListRowContent::GenerateWidgetForColumn(): "add", "edit", "delete", "branch" and "integrate" (everything else is taken like "edit")
 */
static FString LogStatusToString(TCHAR InStatus)
{
	switch (InStatus)
	{
		case TEXT(' '):
			return FString("unmodified");
		case TEXT('M'):
			return FString("modified");
		case TEXT('A'): // added: keyword "add" to display a specific icon instead of the default "edit" action one
			return FString("add");
		case TEXT('D'): // deleted: keyword "delete" to display a specific icon instead of the default "edit" action one
			return FString("delete");
		case TEXT('R'): // renamed keyword "branch" to display a specific icon instead of the default "edit" action one
			return FString("branch");
		case TEXT('C'): // copied keyword "branch" to display a specific icon instead of the default "edit" action one
			return FString("branch");
		case TEXT('T'):
			return FString("type changed");
		case TEXT('U'):
			return FString("unmerged");
		case TEXT('X'):
			return FString("unknown");
		case TEXT('B'):
			return FString("broked pairing");
	}

	return FString();
}

/**
 * Parse the array of strings results of a 'git log' command
 *
 * Example git log results:
commit 97a4e7626681895e073aaefd68b8ac087db81b0b
Author: Sébastien Rombauts <sebastien.rombauts@gmail.com>
Date:   2014-2015-05-15 21:32:27 +0200

	Another commit used to test History

	 - with many lines
	 - some <xml>
	 - and strange characteres $*+

M	Content/Blueprints/Blueprint_CeilingLight.uasset
R100	Content/Textures/T_Concrete_Poured_D.uasset Content/Textures/T_Concrete_Poured_D2.uasset

commit 355f0df26ebd3888adbb558fd42bb8bd3e565000
Author: Sébastien Rombauts <sebastien.rombauts@gmail.com>
Date:   2014-2015-05-12 11:28:14 +0200

	Testing git status, edit, and revert

A	Content/Blueprints/Blueprint_CeilingLight.uasset
C099	Content/Textures/T_Concrete_Poured_N.uasset Content/Textures/T_Concrete_Poured_N2.uasset
*/
static void ParseLogResults(const TArray<FString>& InResults, TGitSourceControlHistory& OutHistory)
{
	TSharedRef<FGitSourceControlRevision, ESPMode::ThreadSafe> SourceControlRevision = MakeShareable(new FGitSourceControlRevision);
	for (const auto& Result : InResults)
	{
		if (Result.StartsWith(TEXT("commit "))) // Start of a new commit
		{
			// End of the previous commit
			if (SourceControlRevision->RevisionNumber != 0)
			{
				OutHistory.Add(MoveTemp(SourceControlRevision));

				SourceControlRevision = MakeShareable(new FGitSourceControlRevision);
			}
			SourceControlRevision->CommitId = Result.RightChop(7); // Full commit SHA1 hexadecimal string
			SourceControlRevision->ShortCommitId = SourceControlRevision->CommitId.Left(8); // Short revision ; first 8 hex characters (max that can hold a 32
																							// bit integer)
			SourceControlRevision->CommitIdNumber = FParse::HexNumber(*SourceControlRevision->ShortCommitId);
			SourceControlRevision->RevisionNumber = -1; // RevisionNumber will be set at the end, based off the index in the History
		}
		else if (Result.StartsWith(TEXT("Author: "))) // Author name & email
		{
			// Remove the 'email' part of the UserName
			FString UserNameEmail = Result.RightChop(8);
			int32 EmailIndex = 0;
			if (UserNameEmail.FindLastChar('<', EmailIndex))
			{
				SourceControlRevision->UserName = UserNameEmail.Left(EmailIndex - 1);
			}
		}
		else if (Result.StartsWith(TEXT("Date:   "))) // Commit date
		{
			FString Date = Result.RightChop(8);
			SourceControlRevision->Date = FDateTime::FromUnixTimestamp(FCString::Atoi(*Date));
		}
		//	else if(Result.IsEmpty()) // empty line before/after commit message has already been taken care by FString::ParseIntoArray()
		else if (Result.StartsWith(TEXT("    "))) // Multi-lines commit message
		{
			SourceControlRevision->Description += Result.RightChop(4);
			SourceControlRevision->Description += TEXT("\n");
		}
		else // Name of the file, starting with an uppercase status letter ("A"/"M"...)
		{
			const TCHAR Status = Result[0];
			SourceControlRevision->Action = LogStatusToString(Status); // Readable action string ("Added", Modified"...) instead of "A"/"M"...
			// Take care of special case for Renamed/Copied file: extract the second filename after second tabulation
			int32 IdxTab;
			if (Result.FindLastChar('\t', IdxTab))
			{
				SourceControlRevision->Filename = Result.RightChop(IdxTab + 1); // relative filename
			}
		}
	}
	// End of the last commit
	if (SourceControlRevision->RevisionNumber != 0)
	{
		OutHistory.Add(MoveTemp(SourceControlRevision));
	}

	// Then set the revision number of each Revision based on its index (reverse order since the log starts with the most recent change)
	for (int32 RevisionIndex = 0; RevisionIndex < OutHistory.Num(); RevisionIndex++)
	{
		const auto& SourceControlRevisionItem = OutHistory[RevisionIndex];
		SourceControlRevisionItem->RevisionNumber = OutHistory.Num() - RevisionIndex;

		// Special case of a move ("branch" in Perforce term): point to the previous change (so the next one in the order of the log)
		if ((SourceControlRevisionItem->Action == "branch") && (RevisionIndex < OutHistory.Num() - 1))
		{
			SourceControlRevisionItem->BranchSource = OutHistory[RevisionIndex + 1];
		}
	}
}

/**
 * Extract the SHA1 identifier and size of a blob (file) from a Git "ls-tree" command.
 *
 * Example output for the command git ls-tree --long 7fdaeb2 Content/Blueprints/BP_Test.uasset
100644 blob a14347dc3b589b78fb19ba62a7e3982f343718bc   70731	Content/Blueprints/BP_Test.uasset
*/
class FGitLsTreeParser
{
public:
	/** Parse the unmerge status: extract the base SHA1 identifier of the file */
	FGitLsTreeParser(const TArray<FString>& InResults)
	{
		const FString& FirstResult = InResults[0];
		FileHash = FirstResult.Mid(12, 40);
		int32 IdxTab;
		if (FirstResult.FindChar('\t', IdxTab))
		{
			const FString SizeString = FirstResult.Mid(53, IdxTab - 53);
			FileSize = FCString::Atoi(*SizeString);
		}
	}

	FString FileHash; ///< SHA1 Id of the file (warning: not the commit Id)
	int32 FileSize; ///< Size of the file (in bytes)
};

// Run a Git "log" command and parse it.
bool RunGetHistory(const FString& InPathToGitBinary, const FString& InRepositoryRoot, const FString& InFile, bool bMergeConflict,
				   TArray<FString>& OutErrorMessages, TGitSourceControlHistory& OutHistory)
{
	bool bResults;
	{
		TArray<FString> Results;
		TArray<FString> Parameters;
		Parameters.Add(TEXT("--follow")); // follow file renames
		Parameters.Add(TEXT("--date=raw"));
		Parameters.Add(TEXT("--name-status")); // relative filename at this revision, preceded by a status character
		Parameters.Add(TEXT("--pretty=medium")); // make sure format matches expected in ParseLogResults
		if (bMergeConflict)
		{
			// In case of a merge conflict, we also need to get the tip of the "remote branch" (MERGE_HEAD) before the log of the "current branch" (HEAD)
			// @todo does not work for a cherry-pick! Test for a rebase.
			Parameters.Add(TEXT("MERGE_HEAD"));
			Parameters.Add(TEXT("--max-count 1"));
		}
		TArray<FString> Files;
		Files.Add(*InFile);
		bResults = RunCommand(TEXT("log"), InPathToGitBinary, InRepositoryRoot, Parameters, Files, Results, OutErrorMessages);
		if (bResults)
		{
			ParseLogResults(Results, OutHistory);
		}
	}
	for (auto& Revision : OutHistory)
	{
		// Get file (blob) sha1 id and size
		TArray<FString> Results;
		TArray<FString> Parameters;
		Parameters.Add(TEXT("--long")); // Show object size of blob (file) entries.
		Parameters.Add(Revision->GetRevision());
		TArray<FString> Files;
		Files.Add(*Revision->GetFilename());
		bResults &= RunCommand(TEXT("ls-tree"), InPathToGitBinary, InRepositoryRoot, Parameters, Files, Results, OutErrorMessages);
		if (bResults && Results.Num())
		{
			FGitLsTreeParser LsTree(Results);
			Revision->FileHash = LsTree.FileHash;
			Revision->FileSize = LsTree.FileSize;
		}
	}

	return bResults;
}

TArray<FString> RelativeFilenames(const TArray<FString>& InFileNames, const FString& InRelativeTo)
{
	TArray<FString> RelativeFiles;
	FString RelativeTo = InRelativeTo;

	// Ensure that the path ends w/ '/'
	if ((RelativeTo.Len() > 0) && (RelativeTo.EndsWith(TEXT("/"), ESearchCase::CaseSensitive) == false) &&
		(RelativeTo.EndsWith(TEXT("\\"), ESearchCase::CaseSensitive) == false))
	{
		RelativeTo += TEXT("/");
	}
	for (FString FileName : InFileNames) // string copy to be able to convert it inplace
	{
		if (FPaths::MakePathRelativeTo(FileName, *RelativeTo))
		{
			RelativeFiles.Add(FileName);
		}
	}

	return RelativeFiles;
}

bool UpdateCachedStates(const TArray<FGitSourceControlState>& InStates)
{
	FGitSourceControlModule& GitSourceControl = FModuleManager::GetModuleChecked<FGitSourceControlModule>("GitSourceControl");
	FGitSourceControlProvider& Provider = GitSourceControl.GetProvider();
	const bool bUsingGitLfsLocking = GitSourceControl.AccessSettings().IsUsingGitLfsLocking();

	// TODO without LFS : Workaround a bug with the Source Control Module not updating file state after a simple "Save" with no "Checkout" (when not using File Lock)
	const FDateTime Now = bUsingGitLfsLocking ? FDateTime::Now() : FDateTime();

	for (const auto& InState : InStates)
	{
		TSharedRef<FGitSourceControlState, ESPMode::ThreadSafe> State = Provider.GetStateInternal(InState.LocalFilename, bUsingGitLfsLocking);
		*State = InState;
		State->TimeStamp = Now;

		// We've just updated the state, no need for UpdateStatus to be ran for this file again.
		Provider.AddFileToIgnoreForceCache(InState.LocalFilename);
	}

	return (InStates.Num() > 0);
}

bool UpdateCachedStates(const TArray<FString>& InFiles, EWorkingCopyState::Type WorkingState, TArray<FGitSourceControlState>& InStates)
{
	FGitSourceControlModule& GitSourceControl = FModuleManager::GetModuleChecked<FGitSourceControlModule>("GitSourceControl");
	FGitSourceControlProvider& Provider = GitSourceControl.GetProvider();

	TArray<TSharedRef<ISourceControlState, ESPMode::ThreadSafe>> LocalStates;
	Provider.GetState(InFiles, LocalStates, EStateCacheUsage::Use);

	for (auto& State : LocalStates)
	{
		auto NewState = StaticCastSharedRef<FGitSourceControlState>(State);
		NewState->WorkingCopyState = WorkingState;
		InStates.Add(NewState.Get());
	}

	return InStates.Num() > 0;
}

/**
 * Helper struct for RemoveRedundantErrors()
 */
struct FRemoveRedundantErrors
{
	FRemoveRedundantErrors(const FString& InFilter) : Filter(InFilter)
	{}

	bool operator()(const FString& String) const
	{
		if (String.Contains(Filter))
		{
			return true;
		}

		return false;
	}

	/** The filter string we try to identify in the reported error */
	FString Filter;
};

void RemoveRedundantErrors(FGitSourceControlCommand& InCommand, const FString& InFilter)
{
	bool bFoundRedundantError = false;
	for (auto Iter(InCommand.ErrorMessages.CreateConstIterator()); Iter; Iter++)
	{
		if (Iter->Contains(InFilter))
		{
			InCommand.InfoMessages.Add(*Iter);
			bFoundRedundantError = true;
		}
	}

	InCommand.ErrorMessages.RemoveAll(FRemoveRedundantErrors(InFilter));

	// if we have no error messages now, assume success!
	if (bFoundRedundantError && InCommand.ErrorMessages.Num() == 0 && !InCommand.bCommandSuccessful)
	{
		InCommand.bCommandSuccessful = true;
	}
}

} // namespace GitSourceControlUtils<|MERGE_RESOLUTION|>--- conflicted
+++ resolved
@@ -17,14 +17,11 @@
 #include "Misc/FileHelper.h"
 #include "Misc/Paths.h"
 #include "Modules/ModuleManager.h"
-<<<<<<< HEAD
-=======
 #include "ISourceControlModule.h"
 #include "GitSourceControlModule.h"
 #include "GitSourceControlProvider.h"
 #include "Misc/DateTime.h"
 #include "Misc/Timespan.h"
->>>>>>> daf19db4
 
 #if PLATFORM_LINUX
 #include <sys/ioctl.h>
@@ -61,13 +58,9 @@
 	return Filename;
 }
 
-<<<<<<< HEAD
-=======
-
 FDateTime FGitLockedFilesCache::LastUpdated = FDateTime::MinValue();
 TMap<FString, FString> FGitLockedFilesCache::LockedFiles = TMap<FString, FString>();
 
->>>>>>> daf19db4
 namespace GitSourceControlUtils
 {
 // Launch the Git command line process and extract its results & errors
@@ -1034,18 +1027,8 @@
 	}
 }
 
-<<<<<<< HEAD
-static FDateTime LastUpdateStatus = FDateTime(0);
-
-// Run a batch of Git "status" command to update status of given files and/or directories.
-bool RunUpdateStatus(const FString& InPathToGitBinary, const FString& InRepositoryRoot, const bool InUsingLfsLocking, const TArray<FString>& InFiles,
-					 TArray<FString>& OutErrorMessages, TArray<FGitSourceControlState>& OutStates, bool bUseLfsCache)
-=======
-
-
 // Run a batch of Git "status" command to update status of given files and/or directories.
 bool RunUpdateStatus(const FString& InPathToGitBinary, const FString& InRepositoryRoot, const bool InUsingLfsLocking, const TArray<FString>& InFiles, TArray<FString>& OutErrorMessages, TArray<FGitSourceControlState>& OutStates, bool bInvalidateCache)
->>>>>>> daf19db4
 {
 	bool bResults = true;
 	TMap<FString, FString> LockedFiles;
@@ -1068,40 +1051,6 @@
 	// 0) Issue a "git lfs locks" command at the root of the repository
 	if (InUsingLfsLocking)
 	{
-<<<<<<< HEAD
-		TArray<FString> Results;
-		TArray<FString> ErrorMessages;
-		
-		bool bResult;
-		if (bUseLfsCache)
-		{
-			TArray<FString> CachedParameters;
-			CachedParameters.Add(TEXT("--cached"));
-			bResult = RunCommand(TEXT("lfs locks"), InPathToGitBinary, InRepositoryRoot, CachedParameters, TArray<FString>(), Results, ErrorMessages);
-			TArray<FString> LocalParameters;
-			LocalParameters.Add(TEXT("--local"));
-			TArray<FString> LocalResults;
-			bResult &= RunCommand(TEXT("lfs locks"), InPathToGitBinary, InRepositoryRoot, LocalParameters, TArray<FString>(), LocalResults, ErrorMessages);
-			for (const FString& LocalResult : LocalResults)
-			{
-				if (!Results.Contains(LocalResult))
-				{
-					Results.Add(LocalResult);
-				}
-			}
-		}
-		else
-		{
-			bResult = RunCommand(TEXT("lfs locks"), InPathToGitBinary, InRepositoryRoot, TArray<FString>(), TArray<FString>(), Results, ErrorMessages);
-		}
-		for (const FString& Result : Results)
-		{
-			FGitLfsLocksParser LockFile(InRepositoryRoot, Result);
-#if UE_BUILD_DEBUG
-			UE_LOG(LogSourceControl, Log, TEXT("LockedFile(%s, %s)"), *LockFile.LocalFilename, *LockFile.LockUser);
-#endif
-			LockedFiles.Add(MoveTemp(LockFile.LocalFilename), MoveTemp(LockFile.LockUser));
-=======
 		const FDateTime CurrentTime = FDateTime::UtcNow();
 		FTimespan CacheTimeElapsed = CurrentTime - FGitLockedFilesCache::LastUpdated;
 		FTimespan CacheLimit = FTimespan::FromMinutes(3);
@@ -1141,7 +1090,6 @@
 			}
 
 			FGitLockedFilesCache::LockedFiles = LockedFiles;
->>>>>>> daf19db4
 		}
 	}
 
