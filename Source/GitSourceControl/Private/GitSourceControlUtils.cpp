// Copyright (c) 2014-2020 Sebastien Rombauts (sebastien.rombauts@gmail.com)
//
// Distributed under the MIT License (MIT) (See accompanying file LICENSE.txt
// or copy at http://opensource.org/licenses/MIT)

#include "GitSourceControlUtils.h"

#include "GitSourceControlCommand.h"
#include "GitSourceControlModule.h"
#include "GitSourceControlPrivatePCH.h"
#include "GitSourceControlProvider.h"
#include "HAL/PlatformProcess.h"
#include "HAL/PlatformFileManager.h"
#include "HAL/FileManager.h"
#include "HAL/PlatformFilemanager.h"
#include "HAL/PlatformProcess.h"
#include "Interfaces/IPluginManager.h"
#include "ISourceControlModule.h"
#include "Misc/FileHelper.h"
#include "Misc/Paths.h"
#include "Modules/ModuleManager.h"
#include "ISourceControlModule.h"
#include "GitSourceControlModule.h"
#include "GitSourceControlProvider.h"
#include "Logging/MessageLog.h"
#include "Misc/DateTime.h"
#include "Misc/ScopeLock.h"
#include "Misc/Timespan.h"

#include "PackageTools.h"
#include "FileHelpers.h"
#include "Misc/MessageDialog.h"

#include "Async/Async.h"

#if PLATFORM_LINUX
#include <sys/ioctl.h>
#endif

#define LOCTEXT_NAMESPACE "GitSourceControl"

namespace GitSourceControlConstants
{
/** The maximum number of files we submit in a single Git command */
const int32 MaxFilesPerBatch = 50;
} // namespace GitSourceControlConstants

FGitScopedTempFile::FGitScopedTempFile(const FText& InText)
{
	Filename = FPaths::CreateTempFilename(*FPaths::ProjectLogDir(), TEXT("Git-Temp"), TEXT(".txt"));
	if (!FFileHelper::SaveStringToFile(InText.ToString(), *Filename, FFileHelper::EEncodingOptions::ForceUTF8WithoutBOM))
	{
		UE_LOG(LogSourceControl, Error, TEXT("Failed to write to temp file: %s"), *Filename);
	}
}

FGitScopedTempFile::~FGitScopedTempFile()
{
	if (FPaths::FileExists(Filename))
	{
		if (!FPlatformFileManager::Get().GetPlatformFile().DeleteFile(*Filename))
		{
			UE_LOG(LogSourceControl, Error, TEXT("Failed to delete temp file: %s"), *Filename);
		}
	}
}

const FString& FGitScopedTempFile::GetFilename() const
{
	return Filename;
}

FDateTime FGitLockedFilesCache::LastUpdated = FDateTime::MinValue();
TMap<FString, FString> FGitLockedFilesCache::LockedFiles = TMap<FString, FString>();

namespace GitSourceControlUtils
{
// Launch the Git command line process and extract its results & errors
static bool RunCommandInternalRaw(const FString& InCommand, const FString& InPathToGitBinary, const FString& InRepositoryRoot, const TArray<FString>& InParameters, const TArray<FString>& InFiles, FString& OutResults, FString& OutErrors, const int32 ExpectedReturnCode = 0)
{
	int32 ReturnCode = 0;
	FString FullCommand;
	FString LogableCommand; // short version of the command for logging purpose

	if (!InRepositoryRoot.IsEmpty())
	{
		FString RepositoryRoot = InRepositoryRoot;

		// Detect a "migrate asset" scenario (a "git add" command is applied to files outside the current project)
		if ((InFiles.Num() > 0) && !FPaths::IsRelative(InFiles[0]) && !InFiles[0].StartsWith(InRepositoryRoot))
		{
			// in this case, find the git repository (if any) of the destination Project
			FString DestinationRepositoryRoot;
			if (FindRootDirectory(FPaths::GetPath(InFiles[0]), DestinationRepositoryRoot))
			{
				RepositoryRoot = DestinationRepositoryRoot; // if found use it for the "add" command (else not, to avoid producing one more error in logs)
			}
		}

		// Specify the working copy (the root) of the git repository (before the command itself)
		FullCommand = TEXT("-C \"");
		FullCommand += RepositoryRoot;
		FullCommand += TEXT("\" ");
	}
	// then the git command itself ("status", "log", "commit"...)
	LogableCommand += InCommand;

	// Append to the command all parameters, and then finally the files
	for (const auto& Parameter : InParameters)
	{
		LogableCommand += TEXT(" ");
		LogableCommand += Parameter;
	}
	for (const auto& File : InFiles)
	{
		LogableCommand += TEXT(" \"");
		LogableCommand += File;
		LogableCommand += TEXT("\"");
	}
	// Also, Git does not have a "--non-interactive" option, as it auto-detects when there are no connected standard input/output streams

	FullCommand += LogableCommand;

#if UE_BUILD_DEBUG
	UE_LOG(LogSourceControl, Log, TEXT("RunCommand: 'git %s'"), *LogableCommand);
#endif

	FString PathToGitOrEnvBinary = InPathToGitBinary;
#if PLATFORM_MAC
	// The Cocoa application does not inherit shell environment variables, so add the path expected to have git-lfs to PATH
	FString PathEnv = FPlatformMisc::GetEnvironmentVariable(TEXT("PATH"));
	FString GitInstallPath = FPaths::GetPath(InPathToGitBinary);

	TArray<FString> PathArray;
	PathEnv.ParseIntoArray(PathArray, FPlatformMisc::GetPathVarDelimiter());
	bool bHasGitInstallPath = false;
	for (auto Path : PathArray)
	{
		if (GitInstallPath.Equals(Path, ESearchCase::CaseSensitive))
		{
			bHasGitInstallPath = true;
			break;
		}
	}

	if (!bHasGitInstallPath)
	{
		PathToGitOrEnvBinary = FString("/usr/bin/env");
		FullCommand = FString::Printf(TEXT("PATH=\"%s%s%s\" \"%s\" %s"), *GitInstallPath, FPlatformMisc::GetPathVarDelimiter(), *PathEnv, *InPathToGitBinary, *FullCommand);
	}
#endif

<<<<<<< HEAD
	FPlatformProcess::ExecProcess(*PathToGitOrEnvBinary, *FullCommand, &ReturnCode, &OutResults, &OutErrors);	
=======
	FPlatformProcess::ExecProcess(*PathToGitOrEnvBinary, *FullCommand, &ReturnCode, &OutResults, &OutErrors);

>>>>>>> 935c7e52

#if UE_BUILD_DEBUG
	// TODO: add a setting to easily enable Verbose logging
	UE_LOG(LogSourceControl, Verbose, TEXT("RunCommand(%s):\n%s"), *InCommand, *OutResults);
#endif
	if(ReturnCode != ExpectedReturnCode)
	{
		UE_LOG(LogSourceControl, Warning, TEXT("RunCommand(%s) ReturnCode=%d:\n%s"), *InCommand, ReturnCode, *OutErrors);
	}

	// Move push/pull progress information from the error stream to the info stream
	if(ReturnCode == ExpectedReturnCode && OutErrors.Len() > 0)
	{
		OutResults.Append(OutErrors);
		OutErrors.Empty();
	}

	return ReturnCode == ExpectedReturnCode;
}

// Basic parsing or results & errors from the Git command line process
static bool RunCommandInternal(const FString& InCommand, const FString& InPathToGitBinary, const FString& InRepositoryRoot, const TArray<FString>& InParameters,
							   const TArray<FString>& InFiles, TArray<FString>& OutResults, TArray<FString>& OutErrorMessages)
{
	bool bResult;
	FString Results;
	FString Errors;

	bResult = RunCommandInternalRaw(InCommand, InPathToGitBinary, InRepositoryRoot, InParameters, InFiles, Results, Errors);
	Results.ParseIntoArray(OutResults, TEXT("\n"), true);
	Errors.ParseIntoArray(OutErrorMessages, TEXT("\n"), true);

	return bResult;
}

FString FindGitBinaryPath()
{
#if PLATFORM_WINDOWS
	// 1) First of all, look into standard install directories
	// NOTE using only "git" (or "git.exe") relying on the "PATH" envvar does not always work as expected, depending on the installation:
	// If the PATH is set with "git/cmd" instead of "git/bin",
	// "git.exe" launch "git/cmd/git.exe" that redirect to "git/bin/git.exe" and ExecProcess() is unable to catch its outputs streams.
	// First check the 64-bit program files directory:
	FString GitBinaryPath(TEXT("C:/Program Files/Git/bin/git.exe"));
	bool bFound = CheckGitAvailability(GitBinaryPath);
	if (!bFound)
	{
		// otherwise check the 32-bit program files directory.
		GitBinaryPath = TEXT("C:/Program Files (x86)/Git/bin/git.exe");
		bFound = CheckGitAvailability(GitBinaryPath);
	}
	if (!bFound)
	{
		// else the install dir for the current user: C:\Users\UserName\AppData\Local\Programs\Git\cmd
		const FString AppDataLocalPath = FPlatformMisc::GetEnvironmentVariable(TEXT("LOCALAPPDATA"));
		GitBinaryPath = FString::Printf(TEXT("%s/Programs/Git/cmd/git.exe"), *AppDataLocalPath);
		bFound = CheckGitAvailability(GitBinaryPath);
	}

	// 2) Else, look for the version of Git bundled with SmartGit "Installer with JRE"
	if (!bFound)
	{
		GitBinaryPath = TEXT("C:/Program Files (x86)/SmartGit/git/bin/git.exe");
		bFound = CheckGitAvailability(GitBinaryPath);
		if (!bFound)
		{
			// If git is not found in "git/bin/" subdirectory, try the "bin/" path that was in use before
			GitBinaryPath = TEXT("C:/Program Files (x86)/SmartGit/bin/git.exe");
			bFound = CheckGitAvailability(GitBinaryPath);
		}
	}

	// 3) Else, look for the local_git provided by SourceTree
	if (!bFound)
	{
		// C:\Users\UserName\AppData\Local\Atlassian\SourceTree\git_local\bin
		const FString AppDataLocalPath = FPlatformMisc::GetEnvironmentVariable(TEXT("LOCALAPPDATA"));
		GitBinaryPath = FString::Printf(TEXT("%s/Atlassian/SourceTree/git_local/bin/git.exe"), *AppDataLocalPath);
		bFound = CheckGitAvailability(GitBinaryPath);
	}

	// 4) Else, look for the PortableGit provided by GitHub Desktop
	if (!bFound)
	{
		// The latest GitHub Desktop adds its binaries into the local appdata directory:
		// C:\Users\UserName\AppData\Local\GitHub\PortableGit_c2ba306e536fdf878271f7fe636a147ff37326ad\cmd
		const FString AppDataLocalPath = FPlatformMisc::GetEnvironmentVariable(TEXT("LOCALAPPDATA"));
		const FString SearchPath = FString::Printf(TEXT("%s/GitHub/PortableGit_*"), *AppDataLocalPath);
		TArray<FString> PortableGitFolders;
		IFileManager::Get().FindFiles(PortableGitFolders, *SearchPath, false, true);
		if (PortableGitFolders.Num() > 0)
		{
			// FindFiles just returns directory names, so we need to prepend the root path to get the full path.
			GitBinaryPath = FString::Printf(TEXT("%s/GitHub/%s/cmd/git.exe"), *AppDataLocalPath, *(PortableGitFolders.Last())); // keep only the last PortableGit found
			bFound = CheckGitAvailability(GitBinaryPath);
			if (!bFound)
			{
				// If Portable git is not found in "cmd/" subdirectory, try the "bin/" path that was in use before
				GitBinaryPath = FString::Printf(TEXT("%s/GitHub/%s/bin/git.exe"), *AppDataLocalPath, *(PortableGitFolders.Last())); // keep only the last
																																	// PortableGit found
				bFound = CheckGitAvailability(GitBinaryPath);
			}
		}
	}

	// 5) Else, look for the version of Git bundled with Tower
	if (!bFound)
	{
		GitBinaryPath = TEXT("C:/Program Files (x86)/fournova/Tower/vendor/Git/bin/git.exe");
		bFound = CheckGitAvailability(GitBinaryPath);
	}

#elif PLATFORM_MAC
	// 1) First of all, look for the version of git provided by official git
	FString GitBinaryPath = TEXT("/usr/local/git/bin/git");
	bool bFound = CheckGitAvailability(GitBinaryPath);

	// 2) Else, look for the version of git provided by Homebrew
	if (!bFound)
	{
		GitBinaryPath = TEXT("/usr/local/bin/git");
		bFound = CheckGitAvailability(GitBinaryPath);
	}

	// 3) Else, look for the version of git provided by MacPorts
	if (!bFound)
	{
		GitBinaryPath = TEXT("/opt/local/bin/git");
		bFound = CheckGitAvailability(GitBinaryPath);
	}

	// 4) Else, look for the version of git provided by Command Line Tools
	if (!bFound)
	{
		GitBinaryPath = TEXT("/usr/bin/git");
		bFound = CheckGitAvailability(GitBinaryPath);
	}

	{
		SCOPED_AUTORELEASE_POOL;
		NSWorkspace* SharedWorkspace = [NSWorkspace sharedWorkspace];

		// 5) Else, look for the version of local_git provided by SmartGit
		if (!bFound)
		{
			NSURL* AppURL = [SharedWorkspace URLForApplicationWithBundleIdentifier:@"com.syntevo.smartgit"];
			if (AppURL != nullptr)
			{
				NSBundle* Bundle = [NSBundle bundleWithURL:AppURL];
				GitBinaryPath = FString::Printf(TEXT("%s/git/bin/git"), *FString([Bundle resourcePath]));
				bFound = CheckGitAvailability(GitBinaryPath);
			}
		}

		// 6) Else, look for the version of local_git provided by SourceTree
		if (!bFound)
		{
			NSURL* AppURL = [SharedWorkspace URLForApplicationWithBundleIdentifier:@"com.torusknot.SourceTreeNotMAS"];
			if (AppURL != nullptr)
			{
				NSBundle* Bundle = [NSBundle bundleWithURL:AppURL];
				GitBinaryPath = FString::Printf(TEXT("%s/git_local/bin/git"), *FString([Bundle resourcePath]));
				bFound = CheckGitAvailability(GitBinaryPath);
			}
		}

		// 7) Else, look for the version of local_git provided by GitHub Desktop
		if (!bFound)
		{
			NSURL* AppURL = [SharedWorkspace URLForApplicationWithBundleIdentifier:@"com.github.GitHubClient"];
			if (AppURL != nullptr)
			{
				NSBundle* Bundle = [NSBundle bundleWithURL:AppURL];
				GitBinaryPath = FString::Printf(TEXT("%s/app/git/bin/git"), *FString([Bundle resourcePath]));
				bFound = CheckGitAvailability(GitBinaryPath);
			}
		}

		// 8) Else, look for the version of local_git provided by Tower2
		if (!bFound)
		{
			NSURL* AppURL = [SharedWorkspace URLForApplicationWithBundleIdentifier:@"com.fournova.Tower2"];
			if (AppURL != nullptr)
			{
				NSBundle* Bundle = [NSBundle bundleWithURL:AppURL];
				GitBinaryPath = FString::Printf(TEXT("%s/git/bin/git"), *FString([Bundle resourcePath]));
				bFound = CheckGitAvailability(GitBinaryPath);
			}
		}
	}

#else
	FString GitBinaryPath = TEXT("/usr/bin/git");
	bool bFound = CheckGitAvailability(GitBinaryPath);
#endif

	if (bFound)
	{
		FPaths::MakePlatformFilename(GitBinaryPath);
	}
	else
	{
		// If we did not find a path to Git, set it empty
		GitBinaryPath.Empty();
	}

	return GitBinaryPath;
}

bool CheckGitAvailability(const FString& InPathToGitBinary, FGitVersion* OutVersion)
{
	FString InfoMessages;
	FString ErrorMessages;
	bool bGitAvailable = RunCommandInternalRaw(TEXT("version"), InPathToGitBinary, FString(), FGitSourceControlModule::GetEmptyStringArray(), FGitSourceControlModule::GetEmptyStringArray(), InfoMessages, ErrorMessages);
	if (bGitAvailable)
	{
		if (!InfoMessages.StartsWith("git version"))
		{
			bGitAvailable = false;
		}
		else if (OutVersion)
		{
			ParseGitVersion(InfoMessages, OutVersion);
			FindGitCapabilities(InPathToGitBinary, OutVersion);
			FindGitLfsCapabilities(InPathToGitBinary, OutVersion);
		}
	}

	return bGitAvailable;
}

void ParseGitVersion(const FString& InVersionString, FGitVersion* OutVersion)
{
	// Parse "git version 2.31.1.vfs.0.3" into the string "2.31.1.vfs.0.3"
	const FString& TokenVersionStringPtr = InVersionString.RightChop(12);
	if (!TokenVersionStringPtr.IsEmpty())
	{
		// Parse the version into its numerical components
		TArray<FString> ParsedVersionString;
		TokenVersionStringPtr.ParseIntoArray(ParsedVersionString, TEXT("."));
		const int Num = ParsedVersionString.Num();
		if (Num >= 3)
		{
			if (ParsedVersionString[0].IsNumeric() && ParsedVersionString[1].IsNumeric() && ParsedVersionString[2].IsNumeric())
			{
				OutVersion->Major = FCString::Atoi(*ParsedVersionString[0]);
				OutVersion->Minor = FCString::Atoi(*ParsedVersionString[1]);
				OutVersion->Patch = FCString::Atoi(*ParsedVersionString[2]);
				if (Num >= 5)
				{
					// If labeled with fork
					if (!ParsedVersionString[3].IsNumeric())
					{
						OutVersion->Fork = ParsedVersionString[3];
						OutVersion->bIsFork = true;
						OutVersion->ForkMajor = FCString::Atoi(*ParsedVersionString[4]);
						if (Num >= 6)
						{
							OutVersion->ForkMinor = FCString::Atoi(*ParsedVersionString[5]);
							if (Num >= 7)
							{
								OutVersion->ForkPatch = FCString::Atoi(*ParsedVersionString[6]);
							}
						}
					}
				}
				if (OutVersion->bIsFork)
				{
					UE_LOG(LogSourceControl, Log, TEXT("Git version %d.%d.%d.%s.%d.%d.%d"), OutVersion->Major, OutVersion->Minor, OutVersion->Patch, *OutVersion->Fork, OutVersion->ForkMajor, OutVersion->ForkMinor, OutVersion->ForkPatch);
				}
				else
				{
					UE_LOG(LogSourceControl, Log, TEXT("Git version %d.%d.%d"), OutVersion->Major, OutVersion->Minor, OutVersion->Patch);
				}
			}
		}
	}
}

void FindGitCapabilities(const FString& InPathToGitBinary, FGitVersion* OutVersion)
{
	FString InfoMessages;
	FString ErrorMessages;
	RunCommandInternalRaw(TEXT("cat-file -h"), InPathToGitBinary, FString(), FGitSourceControlModule::GetEmptyStringArray(), FGitSourceControlModule::GetEmptyStringArray(), InfoMessages, ErrorMessages, 129);
	if (InfoMessages.Contains("--filters"))
	{
		OutVersion->bHasCatFileWithFilters = true;
	}
}

void FindGitLfsCapabilities(const FString& InPathToGitBinary, FGitVersion* OutVersion)
{
	TArray<FString> InfoMessages;
	TArray<FString> ErrorMessages;
	const bool bGitLfsAvailable = RunLFSCommand(TEXT("version"),FString(), FGitSourceControlModule::GetEmptyStringArray(), FGitSourceControlModule::GetEmptyStringArray(), InfoMessages, ErrorMessages);
	if (bGitLfsAvailable)
	{
		OutVersion->bHasGitLfs = true;
		OutVersion->bHasGitLfsLocking = true;
		for (const auto& Info : InfoMessages)
		{
			UE_LOG(LogSourceControl, Log, TEXT("%s"), *Info);
		}
	}
}

// Find the root of the Git repository, looking from the provided path and upward in its parent directories.
bool FindRootDirectory(const FString& InPath, FString& OutRepositoryRoot)
{
	bool bFound = false;
	FString PathToGitSubdirectory;
	OutRepositoryRoot = InPath;

	auto TrimTrailing = [](FString& Str, const TCHAR Char) {
		int32 Len = Str.Len();
		while (Len && Str[Len - 1] == Char)
		{
			Str = Str.LeftChop(1);
			Len = Str.Len();
		}
	};

	TrimTrailing(OutRepositoryRoot, '\\');
	TrimTrailing(OutRepositoryRoot, '/');

	while (!bFound && !OutRepositoryRoot.IsEmpty())
	{
		// Look for the ".git" subdirectory (or file) present at the root of every Git repository
		PathToGitSubdirectory = OutRepositoryRoot / TEXT(".git");
		bFound = IFileManager::Get().DirectoryExists(*PathToGitSubdirectory) || IFileManager::Get().FileExists(*PathToGitSubdirectory);
		if (!bFound)
		{
			int32 LastSlashIndex;
			if (OutRepositoryRoot.FindLastChar('/', LastSlashIndex))
			{
				OutRepositoryRoot = OutRepositoryRoot.Left(LastSlashIndex);
			}
			else
			{
				OutRepositoryRoot.Empty();
			}
		}
	}
	if (!bFound)
	{
		OutRepositoryRoot = InPath; // If not found, return the provided dir as best possible root.
	}
	return bFound;
}

void GetUserConfig(const FString& InPathToGitBinary, const FString& InRepositoryRoot, FString& OutUserName, FString& OutUserEmail)
{
	bool bResults;
	TArray<FString> InfoMessages;
	TArray<FString> ErrorMessages;
	TArray<FString> Parameters;
	Parameters.Add(TEXT("user.name"));
	bResults = RunCommandInternal(TEXT("config"), InPathToGitBinary, InRepositoryRoot, Parameters, FGitSourceControlModule::GetEmptyStringArray(), InfoMessages, ErrorMessages);
	if (bResults && InfoMessages.Num() > 0)
	{
		OutUserName = InfoMessages[0];
	}

	Parameters.Reset(1);
	Parameters.Add(TEXT("user.email"));
	InfoMessages.Reset();
	bResults &= RunCommandInternal(TEXT("config"), InPathToGitBinary, InRepositoryRoot, Parameters, FGitSourceControlModule::GetEmptyStringArray(), InfoMessages, ErrorMessages);
	if (bResults && InfoMessages.Num() > 0)
	{
		OutUserEmail = InfoMessages[0];
	}
}

bool GetBranchName(const FString& InPathToGitBinary, const FString& InRepositoryRoot, FString& OutBranchName)
{
	const FGitSourceControlProvider& Provider = FGitSourceControlModule::Get().GetProvider();
	if (!Provider.GetBranchName().IsEmpty())
	{
		OutBranchName = Provider.GetBranchName();
		return true;
	}
	
	bool bResults;
	TArray<FString> InfoMessages;
	TArray<FString> ErrorMessages;
	TArray<FString> Parameters;
	Parameters.Add(TEXT("--short"));
	Parameters.Add(TEXT("--quiet")); // no error message while in detached HEAD
	Parameters.Add(TEXT("HEAD"));
	bResults = RunCommand(TEXT("symbolic-ref"), InPathToGitBinary, InRepositoryRoot, Parameters, FGitSourceControlModule::GetEmptyStringArray(), InfoMessages, ErrorMessages);
	if (bResults && InfoMessages.Num() > 0)
	{
		OutBranchName = InfoMessages[0];
	}
	else
	{
		Parameters.Reset(2);
		Parameters.Add(TEXT("-1"));
		Parameters.Add(TEXT("--format=\"%h\"")); // no error message while in detached HEAD
		bResults = RunCommand(TEXT("log"), InPathToGitBinary, InRepositoryRoot, Parameters, FGitSourceControlModule::GetEmptyStringArray(), InfoMessages, ErrorMessages);
		if (bResults && InfoMessages.Num() > 0)
		{
			OutBranchName = "HEAD detached at ";
			OutBranchName += InfoMessages[0];
		}
		else
		{
			bResults = false;
		}
	}

	return bResults;
}

bool GetRemoteBranchName(const FString& InPathToGitBinary, const FString& InRepositoryRoot, FString& OutBranchName)
{
	const FGitSourceControlProvider& Provider = FGitSourceControlModule::Get().GetProvider();
	if (!Provider.GetRemoteBranchName().IsEmpty())
	{
		OutBranchName = Provider.GetRemoteBranchName();
		return true;
	}

	TArray<FString> InfoMessages;
	TArray<FString> ErrorMessages;
	TArray<FString> Parameters;
	Parameters.Add(TEXT("--abbrev-ref"));
	Parameters.Add(TEXT("--symbolic-full-name"));
	Parameters.Add(TEXT("@{u}"));
	bool bResults = RunCommand(TEXT("rev-parse"), InPathToGitBinary, InRepositoryRoot, Parameters, FGitSourceControlModule::GetEmptyStringArray(),
								InfoMessages, ErrorMessages);
	if (bResults && InfoMessages.Num() > 0)
	{
		OutBranchName = InfoMessages[0];
	}
	return bResults;
}

bool GetCommitInfo(const FString& InPathToGitBinary, const FString& InRepositoryRoot, FString& OutCommitId, FString& OutCommitSummary)
{
	bool bResults;
	TArray<FString> InfoMessages;
	TArray<FString> ErrorMessages;
	TArray<FString> Parameters;
	Parameters.Add(TEXT("-1"));
	Parameters.Add(TEXT("--format=\"%H %s\""));
	bResults = RunCommandInternal(TEXT("log"), InPathToGitBinary, InRepositoryRoot, Parameters, FGitSourceControlModule::GetEmptyStringArray(), InfoMessages, ErrorMessages);
	if (bResults && InfoMessages.Num() > 0)
	{
		OutCommitId = InfoMessages[0].Left(40);
		OutCommitSummary = InfoMessages[0].RightChop(41);
	}

	return bResults;
}

bool GetRemoteUrl(const FString& InPathToGitBinary, const FString& InRepositoryRoot, FString& OutRemoteUrl)
{
	TArray<FString> InfoMessages;
	TArray<FString> ErrorMessages;
	TArray<FString> Parameters;
	Parameters.Add(TEXT("get-url"));
	Parameters.Add(TEXT("origin"));
	const bool bResults = RunCommandInternal(TEXT("remote"), InPathToGitBinary, InRepositoryRoot, Parameters, FGitSourceControlModule::GetEmptyStringArray(), InfoMessages, ErrorMessages);
	if (bResults && InfoMessages.Num() > 0)
	{
		OutRemoteUrl = InfoMessages[0];
	}

	return bResults;
}

bool RunCommand(const FString& InCommand, const FString& InPathToGitBinary, const FString& InRepositoryRoot, const TArray<FString>& InParameters,
				const TArray<FString>& InFiles, TArray<FString>& OutResults, TArray<FString>& OutErrorMessages)
{
	bool bResult = true;

	if (InFiles.Num() > GitSourceControlConstants::MaxFilesPerBatch)
	{
		// Batch files up so we dont exceed command-line limits
		int32 FileCount = 0;
		while (FileCount < InFiles.Num())
		{
			TArray<FString> FilesInBatch;
			for (int32 FileIndex = 0; FileCount < InFiles.Num() && FileIndex < GitSourceControlConstants::MaxFilesPerBatch; FileIndex++, FileCount++)
			{
				FilesInBatch.Add(InFiles[FileCount]);
			}

			TArray<FString> BatchResults;
			TArray<FString> BatchErrors;
			bResult &= RunCommandInternal(InCommand, InPathToGitBinary, InRepositoryRoot, InParameters, FilesInBatch, BatchResults, BatchErrors);
			OutResults += BatchResults;
			OutErrorMessages += BatchErrors;
		}
	}
	else
	{
		bResult = RunCommandInternal(InCommand, InPathToGitBinary, InRepositoryRoot, InParameters, InFiles, OutResults, OutErrorMessages);
	}

	return bResult;
}

bool RunLFSCommand(const FString& InCommand, const FString& InRepositoryRoot, const TArray<FString>& InParameters, const TArray<FString>& InFiles,
				   TArray<FString>& OutResults, TArray<FString>& OutErrorMessages)
{
	FString BaseDir = IPluginManager::Get().FindPlugin("GitSourceControl")->GetBaseDir();
#if PLATFORM_WINDOWS
	FString LFSLockBinary = FString::Printf(TEXT("%s/git-lfs.exe"), *BaseDir);
#elif PLATFORM_MAC
	FString LFSLockBinary = FString::Printf(TEXT("%s/git-lfs-mac"), *BaseDir);
#elif PLATFORM_LINUX
	FString LFSLockBinary = FString::Printf(TEXT("%s/git-lfs"), *BaseDir);
#else
	checkf(false, TEXT("Unhandled platform for LFS binary!"));
#endif

	return GitSourceControlUtils::RunCommand(InCommand, LFSLockBinary, InRepositoryRoot, InParameters, InFiles, OutResults, OutErrorMessages);
}

// Run a Git "commit" command by batches
bool RunCommit(const FString& InPathToGitBinary, const FString& InRepositoryRoot, const TArray<FString>& InParameters, const TArray<FString>& InFiles,
			   TArray<FString>& OutResults, TArray<FString>& OutErrorMessages)
{
	bool bResult = true;

	if (InFiles.Num() > GitSourceControlConstants::MaxFilesPerBatch)
	{
		// Batch files up so we dont exceed command-line limits
		int32 FileCount = 0;
		{
			TArray<FString> FilesInBatch;
			for (int32 FileIndex = 0; FileIndex < GitSourceControlConstants::MaxFilesPerBatch; FileIndex++, FileCount++)
			{
				FilesInBatch.Add(InFiles[FileCount]);
			}
			// First batch is a simple "git commit" command with only the first files
			bResult &= RunCommandInternal(TEXT("commit"), InPathToGitBinary, InRepositoryRoot, InParameters, FilesInBatch, OutResults, OutErrorMessages);
		}

		TArray<FString> Parameters;
		for (const auto& Parameter : InParameters)
		{
			Parameters.Add(Parameter);
		}
		Parameters.Add(TEXT("--amend"));

		while (FileCount < InFiles.Num())
		{
			TArray<FString> FilesInBatch;
			for (int32 FileIndex = 0; FileCount < InFiles.Num() && FileIndex < GitSourceControlConstants::MaxFilesPerBatch; FileIndex++, FileCount++)
			{
				FilesInBatch.Add(InFiles[FileCount]);
			}
			// Next batches "amend" the commit with some more files
			TArray<FString> BatchResults;
			TArray<FString> BatchErrors;
			bResult &= RunCommandInternal(TEXT("commit"), InPathToGitBinary, InRepositoryRoot, Parameters, FilesInBatch, BatchResults, BatchErrors);
			OutResults += BatchResults;
			OutErrorMessages += BatchErrors;
		}
	}
	else
	{
		bResult = RunCommandInternal(TEXT("commit"), InPathToGitBinary, InRepositoryRoot, InParameters, InFiles, OutResults, OutErrorMessages);
	}

	return bResult;
}

/**
 * Parse informations on a file locked with Git LFS
 *
 * Examples output of "git lfs locks":
Content\ThirdPersonBP\Blueprints\ThirdPersonCharacter.uasset    SRombauts       ID:891
Content\ThirdPersonBP\Blueprints\ThirdPersonCharacter.uasset                    ID:891
Content\ThirdPersonBP\Blueprints\ThirdPersonCharacter.uasset    ID:891
 */
class FGitLfsLocksParser
{
public:
	FGitLfsLocksParser(const FString& InRepositoryRoot, const FString& InStatus, const bool bAbsolutePaths = true)
	{
		TArray<FString> Informations;
		InStatus.ParseIntoArray(Informations, TEXT("\t"), true);
		
		if (Informations.Num() >= 2)
		{
			Informations[0].TrimEndInline(); // Trim whitespace from the end of the filename
			Informations[1].TrimEndInline(); // Trim whitespace from the end of the username
			if (bAbsolutePaths)
				LocalFilename = FPaths::ConvertRelativePathToFull(InRepositoryRoot, Informations[0]);
			else
				LocalFilename = Informations[0];
			// Filename ID (or we expect it to be the username, but it's empty, or is the ID, we have to assume it's the current user)
			if (Informations.Num() == 2 || Informations[1].IsEmpty() || Informations[1].StartsWith(TEXT("ID:")))
			{
				LockUser = FGitSourceControlModule::Get().GetProvider().GetLockUser();
			}
			// Filename Username ID
			else
			{
				LockUser = MoveTemp(Informations[1]);
			}
		}
	}

	// Filename on disk
	FString LocalFilename;
	// Name of user who has file locked
	FString LockUser;
};

/**
 * @brief Extract the relative filename from a Git status result.
 *
 * Examples of status results:
M  Content/Textures/T_Perlin_Noise_M.uasset
R  Content/Textures/T_Perlin_Noise_M.uasset -> Content/Textures/T_Perlin_Noise_M2.uasset
?? Content/Materials/M_Basic_Wall.uasset
!! BasicCode.sln
 *
 * @param[in] InResult One line of status
 * @return Relative filename extracted from the line of status
 *
 * @see FGitStatusFileMatcher and StateFromGitStatus()
 */
static FString FilenameFromGitStatus(const FString& InResult)
{
	int32 RenameIndex;
	if (InResult.FindLastChar('>', RenameIndex))
	{
		// Extract only the second part of a rename "from -> to"
		return InResult.RightChop(RenameIndex + 2);
	}
	else
	{
		// Extract the relative filename from the Git status result (after the 2 letters status and 1 space)
		return InResult.RightChop(3);
	}
}

/** Match the relative filename of a Git status result with a provided absolute filename */
class FGitStatusFileMatcher
{
public:
	FGitStatusFileMatcher(const FString& InAbsoluteFilename) : AbsoluteFilename(InAbsoluteFilename)
	{}

	bool operator()(const FString& InResult) const
	{
		return AbsoluteFilename.Contains(FilenameFromGitStatus(InResult));
	}

private:
	const FString& AbsoluteFilename;
};

/**
 * Extract and interpret the file state from the given Git status result.
 * @see http://git-scm.com/docs/git-status
 * ' ' = unmodified
 * 'M' = modified
 * 'A' = added
 * 'D' = deleted
 * 'R' = renamed
 * 'C' = copied
 * 'U' = updated but unmerged
 * '?' = unknown/untracked
 * '!' = ignored
 */
class FGitStatusParser
{
public:
	FGitStatusParser(const FString& InResult)
	{
		TCHAR IndexState = InResult[0];
		TCHAR WCopyState = InResult[1];
		if ((IndexState == 'U' || WCopyState == 'U') || (IndexState == 'A' && WCopyState == 'A') || (IndexState == 'D' && WCopyState == 'D'))
		{
			// "Unmerged" conflict cases are generally marked with a "U",
			// but there are also the special cases of both "A"dded, or both "D"eleted
			FileState = EFileState::Unmerged;
			TreeState = ETreeState::Working;
			return;
		}

		if (IndexState == ' ')
		{
			TreeState = ETreeState::Working;
		}
		else if (WCopyState == ' ')
		{
			TreeState = ETreeState::Staged;
		}

		if (IndexState == '?' || WCopyState == '?')
		{
			TreeState = ETreeState::Untracked;
			FileState = EFileState::Unknown;
		}
		else if (IndexState == '!' || WCopyState == '!')
		{
			TreeState = ETreeState::Ignored;
			FileState = EFileState::Unknown;
		}
		else if (IndexState == 'A')
		{
			FileState = EFileState::Added;
		}
		else if (IndexState == 'D')
		{
			FileState = EFileState::Deleted;
		}
		else if (WCopyState == 'D')
		{
			FileState = EFileState::Missing;
		}
		else if (IndexState == 'M' || WCopyState == 'M')
		{
			FileState = EFileState::Modified;
		}
		else if (IndexState == 'R')
		{
			FileState = EFileState::Renamed;
		}
		else if (IndexState == 'C')
		{
			FileState = EFileState::Copied;
		}
		else
		{
			// Unmodified never yield a status
			FileState = EFileState::Unknown;
		}
	}

	EFileState::Type FileState;
	ETreeState::Type TreeState;
};

/**
 * Extract the status of a unmerged (conflict) file
 *
 * Example output of git ls-files --unmerged Content/Blueprints/BP_Test.uasset
100644 d9b33098273547b57c0af314136f35b494e16dcb 1	Content/Blueprints/BP_Test.uasset
100644 a14347dc3b589b78fb19ba62a7e3982f343718bc 2	Content/Blueprints/BP_Test.uasset
100644 f3137a7167c840847cd7bd2bf07eefbfb2d9bcd2 3	Content/Blueprints/BP_Test.uasset
 *
 * 1: The "common ancestor" of the file (the version of the file that both the current and other branch originated from).
 * 2: The version from the current branch (the master branch in this case).
 * 3: The version from the other branch (the test branch)
*/
class FGitConflictStatusParser
{
public:
	/** Parse the unmerge status: extract the base SHA1 identifier of the file */
	FGitConflictStatusParser(const TArray<FString>& InResults)
	{
		const FString& FirstResult = InResults[0]; // 1: The common ancestor of merged branches
		CommonAncestorFileId = FirstResult.Mid(7, 40);
	}

	FString CommonAncestorFileId; ///< SHA1 Id of the file (warning: not the commit Id)
};

/** Execute a command to get the details of a conflict */
static void RunGetConflictStatus(const FString& InPathToGitBinary, const FString& InRepositoryRoot, const FString& InFile, FGitSourceControlState& InOutFileState)
{
	TArray<FString> ErrorMessages;
	TArray<FString> Results;
	TArray<FString> Files;
	Files.Add(InFile);
	TArray<FString> Parameters;
	Parameters.Add(TEXT("--unmerged"));
	bool bResult = RunCommandInternal(TEXT("ls-files"), InPathToGitBinary, InRepositoryRoot, Parameters, Files, Results, ErrorMessages);
	if (bResult && Results.Num() == 3)
	{
		// Parse the unmerge status: extract the base revision (or the other branch?)
		FGitConflictStatusParser ConflictStatus(Results);
		InOutFileState.PendingMergeBaseFileHash = ConflictStatus.CommonAncestorFileId;
	}
}

TArray<UPackage*> UnlinkPackages(const TArray<FString>& InPackageNames)
{
	TArray<UPackage*> LoadedPackages;
	// UE4-COPY: ContentBrowserUtils::SyncPathsFromSourceControl()
	if (InPackageNames.Num() > 0)
	{
		TArray<FString> PackagesToUnlink;
		for (const auto& Filename : InPackageNames)
		{
			FString PackageName;
			if (FPackageName::TryConvertFilenameToLongPackageName(Filename, PackageName))
			{
				PackagesToUnlink.Add(*PackageName);
			}
		}
		// Form a list of loaded packages to reload...
		LoadedPackages.Reserve(PackagesToUnlink.Num());
		for (const FString& PackageName : PackagesToUnlink)
		{
			UPackage* Package = FindPackage(nullptr, *PackageName);
			if (Package)
			{
				LoadedPackages.Emplace(Package);

				// Detach the linkers of any loaded packages so that SCC can overwrite the files...
				if (!Package->IsFullyLoaded())
				{
					FlushAsyncLoading();
					Package->FullyLoad();
				}
				ResetLoaders(Package);
			}
		}
	}
	return LoadedPackages;
}

void ReloadPackages(TArray<UPackage*>& InPackagesToReload)
{
	// UE4-COPY: ContentBrowserUtils::SyncPathsFromSourceControl()
	// Syncing may have deleted some packages, so we need to unload those rather than re-load them...
	TArray<UPackage*> PackagesToUnload;
	InPackagesToReload.RemoveAll([&](UPackage* InPackage) -> bool {
		const FString PackageExtension = InPackage->ContainsMap() ? FPackageName::GetMapPackageExtension() : FPackageName::GetAssetPackageExtension();
		const FString PackageFilename = FPackageName::LongPackageNameToFilename(InPackage->GetName(), PackageExtension);
		if (!FPaths::FileExists(PackageFilename))
		{
			PackagesToUnload.Emplace(InPackage);
			return true; // remove package
		}
		return false; // keep package
	});

	// Hot-reload the new packages...
	UPackageTools::ReloadPackages(InPackagesToReload);

	// Unload any deleted packages...
	UPackageTools::UnloadPackages(PackagesToUnload);
}

/// Convert filename relative to the repository root to absolute path (inplace)
void AbsoluteFilenames(const FString& InRepositoryRoot, TArray<FString>& InFileNames)
{
	for (auto& FileName : InFileNames)
	{
		FileName = FPaths::ConvertRelativePathToFull(InRepositoryRoot, FileName);
	}
}

/** Run a 'git ls-files' command to get all files tracked by Git recursively in a directory.
 *
 * Called in case of a "directory status" (no file listed in the command) when using the "Submit to Source Control" menu.
 */
bool ListFilesInDirectoryRecurse(const FString& InPathToGitBinary, const FString& InRepositoryRoot, const FString& InDirectory, TArray<FString>& OutFiles)
{
	TArray<FString> ErrorMessages;
	TArray<FString> Directory;
	Directory.Add(InDirectory);
	const bool bResult = RunCommandInternal(TEXT("ls-files"), InPathToGitBinary, InRepositoryRoot, FGitSourceControlModule::GetEmptyStringArray(), Directory, OutFiles, ErrorMessages);
	AbsoluteFilenames(InRepositoryRoot, OutFiles);
	return bResult;
}

/** Parse the array of strings results of a 'git status' command for a directory
 *
 *  Called in case of a "directory status" (no file listed in the command) ONLY to detect Deleted/Missing/Untracked files
 * since those files are not listed by the 'git ls-files' command.
 *
 * @see #ParseFileStatusResult() above for an example of a 'git status' results
 */
static void ParseDirectoryStatusResult(const bool InUsingLfsLocking, const TMap<FString, FString>& InResults, TMap<FString, FGitSourceControlState>& OutStates)
{
	// Iterate on each line of result of the status command
	for (const auto& Result : InResults)
	{
		FGitSourceControlState FileState(Result.Key);
		if (!InUsingLfsLocking)
		{
			FileState.State.LockState = ELockState::Unlockable;
		}
		FGitStatusParser StatusParser(Result.Value);
		if ((EFileState::Deleted == StatusParser.FileState) || (EFileState::Missing == StatusParser.FileState) || (ETreeState::Untracked == StatusParser.TreeState))
		{
			FileState.State.FileState = StatusParser.FileState;
			FileState.State.TreeState = StatusParser.TreeState;
			OutStates.Add(Result.Key, MoveTemp(FileState));
		}
	}
}

/** Parse the array of strings results of a 'git status' command for a provided list of files all in a common directory
 *
 * Called in case of a normal refresh of status on a list of assets in a the Content Browser (or user selected "Refresh" context menu).
 *
 * Example git status results:
M  Content/Textures/T_Perlin_Noise_M.uasset
R  Content/Textures/T_Perlin_Noise_M.uasset -> Content/Textures/T_Perlin_Noise_M2.uasset
?? Content/Materials/M_Basic_Wall.uasset
!! BasicCode.sln
*/
static void ParseFileStatusResult(const FString& InPathToGitBinary, const FString& InRepositoryRoot, const bool InUsingLfsLocking, const TSet<FString>& InFiles,
								  const TMap<FString, FString>& InResults, TMap<FString, FGitSourceControlState>& OutStates)
{
	FGitSourceControlModule& GitSourceControl = FGitSourceControlModule::Get();
	const FString& LfsUserName = GitSourceControl.GetProvider().GetLockUser();

	TMap<FString, FString> LockedFiles;
	TMap<FString, FString> Results = InResults;
	bool bCheckedLockedFiles = false;

	FString Result;

	// Iterate on all files explicitly listed in the command
	for (const auto& File : InFiles)
	{
		FGitSourceControlState FileState(File);
		FileState.State.FileState = EFileState::Unset;
		FileState.State.TreeState = ETreeState::Unset;
		FileState.State.LockState = ELockState::Unset;
		// Search the file in the list of status
		bool bFound = Results.RemoveAndCopyValue(File, Result);
		if (bFound)
		{
			// File found in status results; only the case for "changed" files
			FGitStatusParser StatusParser(Result);
#if UE_BUILD_DEBUG
			UE_LOG(LogSourceControl, Log, TEXT("Status(%s) = '%s' => File:%d, Tree:%d"), *File, *Result, static_cast<int>(StatusParser.FileState), static_cast<int>(StatusParser.TreeState));
#endif

			FileState.State.FileState = StatusParser.FileState;
			FileState.State.TreeState = StatusParser.TreeState;
			if (FileState.IsConflicted())
			{
				// In case of a conflict (unmerged file) get the base revision to merge
				RunGetConflictStatus(InPathToGitBinary, InRepositoryRoot, File, FileState);
			}
		}
		else
		{
			FileState.State.FileState = EFileState::Unknown;
			// File not found in status
			if (FPaths::FileExists(File))
			{
				// usually means the file is unchanged,
				FileState.State.TreeState = ETreeState::Unmodified;
#if UE_BUILD_DEBUG
				UE_LOG(LogSourceControl, Log, TEXT("Status(%s) not found but exists => unchanged"), *File);
#endif
			}
			else
			{
				// but also the case for newly created content: there is no file on disk until the content is saved for the first time
				FileState.State.TreeState = ETreeState::NotInRepo;
#if UE_BUILD_DEBUG
				UE_LOG(LogSourceControl, Log, TEXT("Status(%s) not found and does not exists => new/not controled"), *File);
#endif
			}
		}
		if (!InUsingLfsLocking)
		{
			FileState.State.LockState = ELockState::Unlockable;
		}
		else
		{
			if (IsFileLFSLockable(File))
			{
				if (!bCheckedLockedFiles)
				{
					bCheckedLockedFiles = true;
					TArray<FString> ErrorMessages;
					GetAllLocks(InRepositoryRoot, ErrorMessages, LockedFiles);
					FMessageLog SourceControlLog("SourceControl");
					for (int32 ErrorIndex = 0; ErrorIndex < ErrorMessages.Num(); ++ErrorIndex)
					{
						SourceControlLog.Error(FText::FromString(ErrorMessages[ErrorIndex]));
					}
				}
				if (LockedFiles.Contains(File))
				{
					FileState.State.LockUser = LockedFiles[File];
					if (LfsUserName == FileState.State.LockUser)
					{
						FileState.State.LockState = ELockState::Locked;
					}
					else
					{
						FileState.State.LockState = ELockState::LockedOther;
					}
				}
				else
				{
					FileState.State.LockState = ELockState::NotLocked;
#if UE_BUILD_DEBUG
					UE_LOG(LogSourceControl, Log, TEXT("Status(%s) Not Locked"), *File);
#endif
				}
			}
			else
			{
				FileState.State.LockState = ELockState::Unlockable;
			}
			
			
#if UE_BUILD_DEBUG
			UE_LOG(LogSourceControl, Log, TEXT("Status(%s) Locked by '%s'"), *File, *FileState.State.LockUser);
#endif
		}
		OutStates.Add(File, MoveTemp(FileState));
	}

	// The above cannot detect deleted assets since there is no file left to enumerate (either by the Content Browser or by git ls-files)
	// => so we also parse the status results to explicitly look for Deleted/Missing assets
	ParseDirectoryStatusResult(InUsingLfsLocking, Results, OutStates);
}

/**
 * @brief Detects how to parse the result of a "status" command to get workspace file states
 *
 *  It is either a command for a whole directory (ie. "Content/", in case of "Submit to Source Control" menu),
 * or for one or more files all on a same directory (by design, since we group files by directory in RunUpdateStatus())
 *
 * @param[in]	InPathToGitBinary	The path to the Git binary
 * @param[in]	InRepositoryRoot	The Git repository from where to run the command - usually the Game directory (can be empty)
 * @param[in]	InUsingLfsLocking	Tells if using the Git LFS file Locking workflow
 * @param[in]	InFiles				List of files in a directory, or the path to the directory itself (never empty).
 * @param[out]	InResults			Results from the "status" command
 * @param[out]	OutStates			States of files for witch the status has been gathered (distinct than InFiles in case of a "directory status")
 */
static void ParseStatusResults(const FString& InPathToGitBinary, const FString& InRepositoryRoot, const bool InUsingLfsLocking, const TArray<FString>& InFiles,
							   const TMap<FString, FString>& InResults, TMap<FString, FGitSourceControlState>& OutStates)
{
	TSet<FString> Files;
	for (const auto& File : InFiles)
	{
		if (FPaths::DirectoryExists(File))
		{
			TArray<FString> DirectoryFiles;
			const bool bResult = ListFilesInDirectoryRecurse(InPathToGitBinary, InRepositoryRoot, File, DirectoryFiles);
			if (bResult)
			{
				for (const auto& InnerFile : DirectoryFiles)
				{
					Files.Add(InnerFile);
				}
			}
		}
		else
		{
			Files.Add(File);
		}
	}
	ParseFileStatusResult(InPathToGitBinary, InRepositoryRoot, InUsingLfsLocking, Files, InResults, OutStates);
}

void CheckRemote(const FString& CurrentBranchName, const FString& InPathToGitBinary, const FString& InRepositoryRoot, const TArray<FString>& Files,
				 TArray<FString>& OutErrorMessages, TMap<FString, FGitSourceControlState>& OutStates)
{
	// Using git diff, we can obtain a list of files that were modified between our current origin and HEAD. Assumes that fetch has been run to get accurate info.

	// Gather valid remote branches
	TArray<FString> ErrorMessages;

	TSet<FString> BranchesToDiff {FGitSourceControlModule::Get().GetProvider().GetStatusBranchNames()};
	bool bDiffAgainstRemoteCurrent = BranchesToDiff.Contains(CurrentBranchName);

	// If not already added, we still need to diff current branch
	if (!bDiffAgainstRemoteCurrent)
	{
		FString RemoteBranch;
		if (GetRemoteBranchName(InPathToGitBinary, InRepositoryRoot, RemoteBranch))
		{
			bDiffAgainstRemoteCurrent = true;
			// without origin
			BranchesToDiff.Add(RemoteBranch.RightChop(7));
		}
	}

	if (!BranchesToDiff.Num())
	{
		return;
	}

	TArray<FString> Results;
	TMap<FString, bool> NewerFiles;

	const TArray<FString>& RelativeFiles = RelativeFilenames(Files, InRepositoryRoot);
	TArray<FString> FilesToDiff;
	for (const auto& RelativeFile : RelativeFiles)
	{
		const FString& File = FPaths::ConvertRelativePathToFull(InRepositoryRoot, RelativeFile);
		// Don't add a file if it is not source controlled
		// It's ok if the state is not found. In that case, it's a folder.
		if (const FGitSourceControlState* FileState = OutStates.Find(File))
		{
			if (!FileState->IsSourceControlled())
			{
				continue;
			}
		}
		FilesToDiff.Add(RelativeFile);
	}
	// TODO: Make PBSync optional?
	FilesToDiff.Add(TEXT(".md5"));

	TArray<FString> ParametersDiff {TEXT("--name-only")};
	ParametersDiff.SetNum(2);
	for (auto& Branch : BranchesToDiff)
	{
		bool bCurrentBranch;
		if (bDiffAgainstRemoteCurrent && Branch.Equals(CurrentBranchName))
		{
			bCurrentBranch = true;
		}
		else
		{
			bCurrentBranch = false;
		}
		ParametersDiff[1] = FString::Printf(TEXT("HEAD...origin/%s"), *Branch);

		const bool bResultDiff = RunCommand(TEXT("diff"), InPathToGitBinary, InRepositoryRoot, ParametersDiff, FilesToDiff, Results, ErrorMessages);
		if (bResultDiff)
		{
			for (const FString& NewerFileName : Results)
			{
				// Don't care about mergeable files (.collection, .ini, .uproject, etc)
				if (!IsFileLFSLockable(NewerFileName))
				{
					// TODO: Make PBSync optional?
					// Check if there's newer binaries pending on this branch
					if (bCurrentBranch && NewerFileName == TEXT(".md5"))
					{
						FGitSourceControlModule::Get().GetProvider().bPendingRestart = true;
					}
					continue;
				}
				const FString& NewerFilePath = FPaths::ConvertRelativePathToFull(InRepositoryRoot, NewerFileName);
				if (bCurrentBranch)
				{
					NewerFiles.Add(NewerFilePath, bCurrentBranch);
				}
				else
				{
					NewerFiles.FindOrAdd(NewerFilePath, bCurrentBranch);
				}
			}
		}
		Results.Reset();
	}

	for (const auto& NewFile : NewerFiles)
	{
		if (FGitSourceControlState* FileState = OutStates.Find(NewFile.Key))
		{
			FileState->State.RemoteState = NewFile.Value ? ERemoteState::NotAtHead : ERemoteState::NotLatest;
		}
	}

	OutErrorMessages.Append(ErrorMessages);
}

const FTimespan CacheLimit = FTimespan::FromSeconds(30);

bool GetAllLocks(const FString& InRepositoryRoot, TArray<FString>& OutErrorMessages, TMap<FString, FString>& OutLocks, bool bInvalidateCache)
{
	// You may ask, why are we ignoring state cache, and instead maintaining our own lock cache?
	// The answer is that state cache updating is another operation, and those that update status
	// (and thus the state cache) are using GetAllLocks. However, querying remote locks are almost always
	// irrelevant in most of those update status cases. So, we need to provide a fast way to provide the
	// an updated local lock state. We could do this through the relevant lfs lock command arguments, which
	// as you will see below, we use only for offline cases, but the exec cost of doing this isn't worth it
	// when we can easily maintain this cache here. So, we are really emulating an internal Git LFS locks cache
	// call, which gets fed into the state cache, rather than reimplementing the state cache :)
	const FDateTime CurrentTime = FDateTime::Now();
	bool bCacheExpired = bInvalidateCache;
	if (!bInvalidateCache)
	{
		const FTimespan CacheTimeElapsed = CurrentTime - FGitLockedFilesCache::LastUpdated;
		bCacheExpired = CacheTimeElapsed > CacheLimit;
	}
	bool bResult;
	if (bCacheExpired)
	{
		// Our cache expired, or they asked us to expire cache. Query locks directly from the remote server.
		TArray<FString> ErrorMessages;
		TArray<FString> Results;
		bResult = RunLFSCommand(TEXT("locks"), InRepositoryRoot, FGitSourceControlModule::GetEmptyStringArray(), FGitSourceControlModule::GetEmptyStringArray(),
								Results, OutErrorMessages);
		if (bResult)
		{
			for (const FString& Result : Results)
			{
				FGitLfsLocksParser LockFile(InRepositoryRoot, Result);
#if UE_BUILD_DEBUG
				UE_LOG(LogSourceControl, Log, TEXT("LockedFile(%s, %s)"), *LockFile.LocalFilename, *LockFile.LockUser);
#endif
				OutLocks.Add(MoveTemp(LockFile.LocalFilename), MoveTemp(LockFile.LockUser));
			}
			FGitLockedFilesCache::LastUpdated = CurrentTime;
			FGitLockedFilesCache::LockedFiles = OutLocks;
			return bResult;
		}
		// We tried to invalidate the UE4 cache, but we failed for some reason. Try updating lock state from LFS cache.
		// Get the last known state of remote locks
		TArray<FString> Params;
		Params.Add(TEXT("--cached"));

		const FString& LockUser = FGitSourceControlModule::Get().GetProvider().GetLockUser();

		Results.Reset();
		bResult = RunLFSCommand(TEXT("locks"), InRepositoryRoot, Params, FGitSourceControlModule::GetEmptyStringArray(), Results, OutErrorMessages);
		for (const FString& Result : Results)
		{
			FGitLfsLocksParser LockFile(InRepositoryRoot, Result);
#if UE_BUILD_DEBUG
			UE_LOG(LogSourceControl, Log, TEXT("LockedFile(%s, %s)"), *LockFile.LocalFilename, *LockFile.LockUser);
#endif
			// Only update remote locks
			if (LockFile.LockUser != LockUser)
			{
				OutLocks.Add(MoveTemp(LockFile.LocalFilename), MoveTemp(LockFile.LockUser));
			}
		}
		// Get the latest local state of our own locks
		Params.Reset(1);
		Params.Add(TEXT("--local"));

		Results.Reset();
		bResult &= RunLFSCommand(TEXT("locks"), InRepositoryRoot, Params, FGitSourceControlModule::GetEmptyStringArray(), Results, OutErrorMessages);
		for (const FString& Result : Results)
		{
			FGitLfsLocksParser LockFile(InRepositoryRoot, Result);
#if UE_BUILD_DEBUG
			UE_LOG(LogSourceControl, Log, TEXT("LockedFile(%s, %s)"), *LockFile.LocalFilename, *LockFile.LockUser);
#endif
			// If we last found that a file was remotely locked, do not consider it locally locked.
			OutLocks.FindOrAdd(MoveTemp(LockFile.LocalFilename), MoveTemp(LockFile.LockUser));
		}
	}
	else
	{
		// We can use our internally tracked local lock cache (an effective combination of --cached and --local)
		OutLocks = FGitLockedFilesCache::LockedFiles;
		bResult = true;
	}
	return bResult;
}

void GetLockedFiles(const TArray<FString>& InFiles, TArray<FString>& OutFiles)
{
	FGitSourceControlModule& GitSourceControl = FGitSourceControlModule::Get();
	FGitSourceControlProvider& Provider = GitSourceControl.GetProvider();

	TArray<TSharedRef<ISourceControlState, ESPMode::ThreadSafe>> LocalStates;
	Provider.GetState(InFiles, LocalStates, EStateCacheUsage::Use);
	for (const auto& State : LocalStates)
	{
		const auto& GitState = StaticCastSharedRef<FGitSourceControlState>(State);
		if (GitState->State.LockState == ELockState::Locked)
		{
			OutFiles.Add(GitState->GetFilename());
		}
	}
}

// Run a batch of Git "status" command to update status of given files and/or directories.
bool RunUpdateStatus(const FString& InPathToGitBinary, const FString& InRepositoryRoot, const bool InUsingLfsLocking, const TArray<FString>& InFiles,
					 TArray<FString>& OutErrorMessages, TMap<FString, FGitSourceControlState>& OutStates)
{
	// Remove files that aren't in the repository
	const TArray<FString>& RepoFiles = InFiles.FilterByPredicate([InRepositoryRoot](const FString& File) { return File.StartsWith(InRepositoryRoot); });

	if (!RepoFiles.Num())
	{
		return false;
	}

	// Get the current branch name, since we need origin of current branch
	FString BranchName;
	GetBranchName(InPathToGitBinary, InRepositoryRoot, BranchName);

	TArray<FString> Parameters;
	Parameters.Add(TEXT("--porcelain"));
	Parameters.Add(TEXT("-unormal")); // make sure we use -unormal (user can customize it)
	// We skip checking ignored since no one ignores files that Unreal would read in as source controlled (Content/{*.uasset,*.umap},Config/*.ini).
	TArray<FString> Results;
	const bool bResult = RunCommand(TEXT("status"), InPathToGitBinary, InRepositoryRoot, Parameters, RepoFiles, Results, OutErrorMessages);
	TMap<FString, FString> ResultsMap;
	for (const auto& Result : Results)
	{
		const FString& RelativeFilename = FilenameFromGitStatus(Result);
		const FString& File = FPaths::ConvertRelativePathToFull(InRepositoryRoot, RelativeFilename);
		ResultsMap.Add(File, Result);
	}
	if (bResult)
	{
		ParseStatusResults(InPathToGitBinary, InRepositoryRoot, InUsingLfsLocking, RepoFiles, ResultsMap, OutStates);
	}

	if (!BranchName.IsEmpty())
	{
		CheckRemote(BranchName, InPathToGitBinary, InRepositoryRoot, RepoFiles, OutErrorMessages, OutStates);
	}

	return bResult;
}

// Run a Git `cat-file --filters` command to dump the binary content of a revision into a file.
bool RunDumpToFile(const FString& InPathToGitBinary, const FString& InRepositoryRoot, const FString& InParameter, const FString& InDumpFileName)
{
	int32 ReturnCode = -1;
	FString FullCommand;

	FGitSourceControlModule& GitSourceControl = FGitSourceControlModule::Get();
	const FGitVersion& GitVersion = GitSourceControl.GetProvider().GetGitVersion();

	if (!InRepositoryRoot.IsEmpty())
	{
		// Specify the working copy (the root) of the git repository (before the command itself)
		FullCommand = TEXT("-C \"");
		FullCommand += InRepositoryRoot;
		FullCommand += TEXT("\" ");
	}

	// then the git command itself
	if (GitVersion.bHasCatFileWithFilters)
	{
		// Newer versions (2.9.3.windows.2) support smudge/clean filters used by Git LFS, git-fat, git-annex, etc
		FullCommand += TEXT("cat-file --filters ");
	}
	else
	{
		// Previous versions fall-back on "git show" like before
		FullCommand += TEXT("show ");
	}

	// Append to the command the parameter
	FullCommand += InParameter;

	const bool bLaunchDetached = false;
	const bool bLaunchHidden = true;
	const bool bLaunchReallyHidden = bLaunchHidden;

	void* PipeRead = nullptr;
	void* PipeWrite = nullptr;

	verify(FPlatformProcess::CreatePipe(PipeRead, PipeWrite));

	UE_LOG(LogSourceControl, Log, TEXT("RunDumpToFile: 'git %s'"), *FullCommand);

    FString PathToGitOrEnvBinary = InPathToGitBinary;
    #if PLATFORM_MAC
        // The Cocoa application does not inherit shell environment variables, so add the path expected to have git-lfs to PATH
        FString PathEnv = FPlatformMisc::GetEnvironmentVariable(TEXT("PATH"));
        FString GitInstallPath = FPaths::GetPath(InPathToGitBinary);

        TArray<FString> PathArray;
        PathEnv.ParseIntoArray(PathArray, FPlatformMisc::GetPathVarDelimiter());
        bool bHasGitInstallPath = false;
        for (auto Path : PathArray)
        {
            if (GitInstallPath.Equals(Path, ESearchCase::CaseSensitive))
            {
                bHasGitInstallPath = true;
                break;
            }
        }

        if (!bHasGitInstallPath)
        {
            PathToGitOrEnvBinary = FString("/usr/bin/env");
            FullCommand = FString::Printf(TEXT("PATH=\"%s%s%s\" \"%s\" %s"), *GitInstallPath, FPlatformMisc::GetPathVarDelimiter(), *PathEnv, *InPathToGitBinary, *FullCommand);
        }
    #endif
    
	FProcHandle ProcessHandle = FPlatformProcess::CreateProc(*PathToGitOrEnvBinary, *FullCommand, bLaunchDetached, bLaunchHidden, bLaunchReallyHidden, nullptr, 0, *InRepositoryRoot, PipeWrite);
	if(ProcessHandle.IsValid())
	{
		FPlatformProcess::Sleep(0.01f);

		TArray<uint8> BinaryFileContent;
		bool bRemovedLFSMessage = false;
		while (FPlatformProcess::IsProcRunning(ProcessHandle))
		{
			TArray<uint8> BinaryData;
			FPlatformProcess::ReadPipeToArray(PipeRead, BinaryData);
			if (BinaryData.Num() > 0)
			{
				// @todo: this is hacky!
				if (BinaryData[0] == 68) // Check for D in "Downloading"
				{
					if (BinaryData[BinaryData.Num() - 1] == 10) // Check for newline
					{
						BinaryData.Reset();
						bRemovedLFSMessage = true;
					}
				}
				else
				{
					BinaryFileContent.Append(MoveTemp(BinaryData));
				}
			}
		}
		TArray<uint8> BinaryData;
		FPlatformProcess::ReadPipeToArray(PipeRead, BinaryData);
		if (BinaryData.Num() > 0)
		{
			// @todo: this is hacky!
			if (!bRemovedLFSMessage && BinaryData[0] == 68) // Check for D in "Downloading"
			{
				int32 NewLineIndex = 0;
				for (int32 Index = 0; Index < BinaryData.Num(); Index++)
				{
					if (BinaryData[Index] == 10) // Check for newline
					{
						NewLineIndex = Index;
						break;
					}
				}
				if (NewLineIndex > 0)
				{
					BinaryData.RemoveAt(0, NewLineIndex + 1);
				}
			}
			else
			{
				BinaryFileContent.Append(MoveTemp(BinaryData));
			}
		}

		FPlatformProcess::GetProcReturnCode(ProcessHandle, &ReturnCode);
		if (ReturnCode == 0)
		{
			// Save buffer into temp file
			if (FFileHelper::SaveArrayToFile(BinaryFileContent, *InDumpFileName))
			{
				UE_LOG(LogSourceControl, Log, TEXT("Wrote '%s' (%do)"), *InDumpFileName, BinaryFileContent.Num());
			}
			else
			{
				UE_LOG(LogSourceControl, Error, TEXT("Could not write %s"), *InDumpFileName);
				ReturnCode = -1;
			}
		}
		else
		{
			UE_LOG(LogSourceControl, Error, TEXT("DumpToFile: ReturnCode=%d"), ReturnCode);
		}

		FPlatformProcess::CloseProc(ProcessHandle);
	}
	else
	{
		UE_LOG(LogSourceControl, Error, TEXT("Failed to launch 'git cat-file'"));
	}

	FPlatformProcess::ClosePipe(PipeRead, PipeWrite);

	return (ReturnCode == 0);
}

/**
 * Translate file actions from the given Git log --name-status command to keywords used by the Editor UI.
 *
 * @see https://www.kernel.org/pub/software/scm/git/docs/git-log.html
 * ' ' = unmodified
 * 'M' = modified
 * 'A' = added
 * 'D' = deleted
 * 'R' = renamed
 * 'C' = copied
 * 'T' = type changed
 * 'U' = updated but unmerged
 * 'X' = unknown
 * 'B' = broken pairing
 *
 * @see SHistoryRevisionListRowContent::GenerateWidgetForColumn(): "add", "edit", "delete", "branch" and "integrate" (everything else is taken like "edit")
 */
static FString LogStatusToString(TCHAR InStatus)
{
	switch (InStatus)
	{
		case TEXT(' '):
			return FString("unmodified");
		case TEXT('M'):
			return FString("modified");
		case TEXT('A'): // added: keyword "add" to display a specific icon instead of the default "edit" action one
			return FString("add");
		case TEXT('D'): // deleted: keyword "delete" to display a specific icon instead of the default "edit" action one
			return FString("delete");
		case TEXT('R'): // renamed keyword "branch" to display a specific icon instead of the default "edit" action one
			return FString("branch");
		case TEXT('C'): // copied keyword "branch" to display a specific icon instead of the default "edit" action one
			return FString("branch");
		case TEXT('T'):
			return FString("type changed");
		case TEXT('U'):
			return FString("unmerged");
		case TEXT('X'):
			return FString("unknown");
		case TEXT('B'):
			return FString("broked pairing");
	}

	return FString();
}

/**
 * Parse the array of strings results of a 'git log' command
 *
 * Example git log results:
commit 97a4e7626681895e073aaefd68b8ac087db81b0b
Author: Sébastien Rombauts <sebastien.rombauts@gmail.com>
Date:   2014-2015-05-15 21:32:27 +0200

	Another commit used to test History

	 - with many lines
	 - some <xml>
	 - and strange characteres $*+

M	Content/Blueprints/Blueprint_CeilingLight.uasset
R100	Content/Textures/T_Concrete_Poured_D.uasset Content/Textures/T_Concrete_Poured_D2.uasset

commit 355f0df26ebd3888adbb558fd42bb8bd3e565000
Author: Sébastien Rombauts <sebastien.rombauts@gmail.com>
Date:   2014-2015-05-12 11:28:14 +0200

	Testing git status, edit, and revert

A	Content/Blueprints/Blueprint_CeilingLight.uasset
C099	Content/Textures/T_Concrete_Poured_N.uasset Content/Textures/T_Concrete_Poured_N2.uasset
*/
static void ParseLogResults(const TArray<FString>& InResults, TGitSourceControlHistory& OutHistory)
{
	TSharedRef<FGitSourceControlRevision, ESPMode::ThreadSafe> SourceControlRevision = MakeShareable(new FGitSourceControlRevision);
	for (const auto& Result : InResults)
	{
		if (Result.StartsWith(TEXT("commit "))) // Start of a new commit
		{
			// End of the previous commit
			if (SourceControlRevision->RevisionNumber != 0)
			{
				OutHistory.Add(MoveTemp(SourceControlRevision));

				SourceControlRevision = MakeShareable(new FGitSourceControlRevision);
			}
			SourceControlRevision->CommitId = Result.RightChop(7); // Full commit SHA1 hexadecimal string
			SourceControlRevision->ShortCommitId = SourceControlRevision->CommitId.Left(8); // Short revision ; first 8 hex characters (max that can hold a 32
																							// bit integer)
			SourceControlRevision->CommitIdNumber = FParse::HexNumber(*SourceControlRevision->ShortCommitId);
			SourceControlRevision->RevisionNumber = -1; // RevisionNumber will be set at the end, based off the index in the History
		}
		else if (Result.StartsWith(TEXT("Author: "))) // Author name & email
		{
			// Remove the 'email' part of the UserName
			FString UserNameEmail = Result.RightChop(8);
			int32 EmailIndex = 0;
			if (UserNameEmail.FindLastChar('<', EmailIndex))
			{
				SourceControlRevision->UserName = UserNameEmail.Left(EmailIndex - 1);
			}
		}
		else if (Result.StartsWith(TEXT("Date:   "))) // Commit date
		{
			FString Date = Result.RightChop(8);
			SourceControlRevision->Date = FDateTime::FromUnixTimestamp(FCString::Atoi(*Date));
		}
		//	else if(Result.IsEmpty()) // empty line before/after commit message has already been taken care by FString::ParseIntoArray()
		else if (Result.StartsWith(TEXT("    "))) // Multi-lines commit message
		{
			SourceControlRevision->Description += Result.RightChop(4);
			SourceControlRevision->Description += TEXT("\n");
		}
		else // Name of the file, starting with an uppercase status letter ("A"/"M"...)
		{
			const TCHAR Status = Result[0];
			SourceControlRevision->Action = LogStatusToString(Status); // Readable action string ("Added", Modified"...) instead of "A"/"M"...
			// Take care of special case for Renamed/Copied file: extract the second filename after second tabulation
			int32 IdxTab;
			if (Result.FindLastChar('\t', IdxTab))
			{
				SourceControlRevision->Filename = Result.RightChop(IdxTab + 1); // relative filename
			}
		}
	}
	// End of the last commit
	if (SourceControlRevision->RevisionNumber != 0)
	{
		OutHistory.Add(MoveTemp(SourceControlRevision));
	}

	// Then set the revision number of each Revision based on its index (reverse order since the log starts with the most recent change)
	for (int32 RevisionIndex = 0; RevisionIndex < OutHistory.Num(); RevisionIndex++)
	{
		const auto& SourceControlRevisionItem = OutHistory[RevisionIndex];
		SourceControlRevisionItem->RevisionNumber = OutHistory.Num() - RevisionIndex;

		// Special case of a move ("branch" in Perforce term): point to the previous change (so the next one in the order of the log)
		if ((SourceControlRevisionItem->Action == "branch") && (RevisionIndex < OutHistory.Num() - 1))
		{
			SourceControlRevisionItem->BranchSource = OutHistory[RevisionIndex + 1];
		}
	}
}

/**
 * Extract the SHA1 identifier and size of a blob (file) from a Git "ls-tree" command.
 *
 * Example output for the command git ls-tree --long 7fdaeb2 Content/Blueprints/BP_Test.uasset
100644 blob a14347dc3b589b78fb19ba62a7e3982f343718bc   70731	Content/Blueprints/BP_Test.uasset
*/
class FGitLsTreeParser
{
public:
	/** Parse the unmerge status: extract the base SHA1 identifier of the file */
	FGitLsTreeParser(const TArray<FString>& InResults)
	{
		const FString& FirstResult = InResults[0];
		FileHash = FirstResult.Mid(12, 40);
		int32 IdxTab;
		if (FirstResult.FindChar('\t', IdxTab))
		{
			const FString SizeString = FirstResult.Mid(53, IdxTab - 53);
			FileSize = FCString::Atoi(*SizeString);
		}
	}

	FString FileHash; ///< SHA1 Id of the file (warning: not the commit Id)
	int32 FileSize; ///< Size of the file (in bytes)
};

// Run a Git "log" command and parse it.
bool RunGetHistory(const FString& InPathToGitBinary, const FString& InRepositoryRoot, const FString& InFile, bool bMergeConflict,
				   TArray<FString>& OutErrorMessages, TGitSourceControlHistory& OutHistory)
{
	bool bResults;
	{
		TArray<FString> Results;
		TArray<FString> Parameters;
		Parameters.Add(TEXT("--follow")); // follow file renames
		Parameters.Add(TEXT("--date=raw"));
		Parameters.Add(TEXT("--name-status")); // relative filename at this revision, preceded by a status character
		Parameters.Add(TEXT("--pretty=medium")); // make sure format matches expected in ParseLogResults
		if (bMergeConflict)
		{
			// In case of a merge conflict, we also need to get the tip of the "remote branch" (MERGE_HEAD) before the log of the "current branch" (HEAD)
			// @todo does not work for a cherry-pick! Test for a rebase.
			Parameters.Add(TEXT("MERGE_HEAD"));
			Parameters.Add(TEXT("--max-count 1"));
		}
		else
		{
			Parameters.Add(TEXT("--max-count 250")); // Increase default count to 250 from 100
		}
		TArray<FString> Files;
		Files.Add(*InFile);
		bResults = RunCommand(TEXT("log"), InPathToGitBinary, InRepositoryRoot, Parameters, Files, Results, OutErrorMessages);
		if (bResults)
		{
			ParseLogResults(Results, OutHistory);
		}
	}
	for (auto& Revision : OutHistory)
	{
		// Get file (blob) sha1 id and size
		TArray<FString> Results;
		TArray<FString> Parameters;
		Parameters.Add(TEXT("--long")); // Show object size of blob (file) entries.
		Parameters.Add(Revision->GetRevision());
		TArray<FString> Files;
		Files.Add(*Revision->GetFilename());
		bResults &= RunCommand(TEXT("ls-tree"), InPathToGitBinary, InRepositoryRoot, Parameters, Files, Results, OutErrorMessages);
		if (bResults && Results.Num())
		{
			FGitLsTreeParser LsTree(Results);
			Revision->FileHash = LsTree.FileHash;
			Revision->FileSize = LsTree.FileSize;
		}
	}

	return bResults;
}

TArray<FString> RelativeFilenames(const TArray<FString>& InFileNames, const FString& InRelativeTo)
{
	TArray<FString> RelativeFiles;
	FString RelativeTo = InRelativeTo;

	// Ensure that the path ends w/ '/'
	if ((RelativeTo.Len() > 0) && (RelativeTo.EndsWith(TEXT("/"), ESearchCase::CaseSensitive) == false) &&
		(RelativeTo.EndsWith(TEXT("\\"), ESearchCase::CaseSensitive) == false))
	{
		RelativeTo += TEXT("/");
	}
	for (FString FileName : InFileNames) // string copy to be able to convert it inplace
	{
		if (FPaths::MakePathRelativeTo(FileName, *RelativeTo))
		{
			RelativeFiles.Add(FileName);
		}
	}

	return RelativeFiles;
}

TArray<FString> AbsoluteFilenames(const TArray<FString>& InFileNames, const FString& InRelativeTo)
{
	TArray<FString> AbsFiles;

	for(FString FileName : InFileNames) // string copy to be able to convert it inplace
	{
		AbsFiles.Add(FPaths::Combine(InRelativeTo, FileName));
	}

	return AbsFiles;
}

bool UpdateCachedStates(const TMap<const FString, FGitState>& InResults)
{
	if (InResults.Num() == 0)
	{
		return false;
	}

	FGitSourceControlModule& GitSourceControl = FGitSourceControlModule::Get();
	FGitSourceControlProvider& Provider = GitSourceControl.GetProvider();
	const bool bUsingGitLfsLocking = Provider.UsesCheckout();

	// TODO without LFS : Workaround a bug with the Source Control Module not updating file state after a simple "Save" with no "Checkout" (when not using File Lock)
	const FDateTime Now = bUsingGitLfsLocking ? FDateTime::Now() : FDateTime::MinValue();

	for (const auto& Pair : InResults)
	{
		TSharedRef<FGitSourceControlState, ESPMode::ThreadSafe> State = Provider.GetStateInternal(Pair.Key);
		const FGitState& NewState = Pair.Value;
		if (NewState.FileState != EFileState::Unset)
		{
			// Invalid transition
			if (NewState.FileState == EFileState::Added && !State->CanAdd())
			{
				continue;
			}
			State->State.FileState = NewState.FileState;
		}
		if (NewState.TreeState != ETreeState::Unset)
		{
			State->State.TreeState = NewState.TreeState;
		}
		if (NewState.LockState != ELockState::Unset)
		{
			State->State.LockState = NewState.LockState;
		}
		if (NewState.LockUser != State->State.LockUser)
		{
			State->State.LockUser = NewState.LockUser;
		}
		if (NewState.RemoteState != ERemoteState::Unset)
		{
			State->State.RemoteState = NewState.RemoteState;
		}
		State->TimeStamp = Now;

		// We've just updated the state, no need for UpdateStatus to be ran for this file again.
		Provider.AddFileToIgnoreForceCache(State->LocalFilename);
	}

	return true;
}

bool CollectNewStates(const TMap<FString, FGitSourceControlState>& InStates, TMap<const FString, FGitState>& OutResults)
{
	if (InStates.Num() == 0)
	{
		return false;
	}
	
	for (const auto& InState : InStates)
	{
		OutResults.Add(InState.Key, InState.Value.State);
	}

	return true;
}

bool CollectNewStates(const TArray<FString>& InFiles, TMap<const FString, FGitState>& OutResults, EFileState::Type FileState, ETreeState::Type TreeState, ELockState::Type LockState, ERemoteState::Type RemoteState)
{
	if (InFiles.Num() == 0)
	{
		return false;
	}

	FGitState NewState;
	NewState.FileState = FileState;
	NewState.TreeState = TreeState;
	NewState.LockState = LockState;
	NewState.RemoteState = RemoteState;

	for (const auto& File : InFiles)
	{
		FGitState& State = OutResults.FindOrAdd(File, NewState);
		if (NewState.FileState != EFileState::Unset)
		{
			State.FileState = NewState.FileState;
		}
		if (NewState.TreeState != ETreeState::Unset)
		{
			State.TreeState = NewState.TreeState;
		}
		if (NewState.LockState != ELockState::Unset)
		{
			State.LockState = NewState.LockState;
		}
		if (NewState.RemoteState != ERemoteState::Unset)
		{
			State.RemoteState = NewState.RemoteState;
		}
	}

	return true;
}

/**
 * Helper struct for RemoveRedundantErrors()
 */
struct FRemoveRedundantErrors
{
	FRemoveRedundantErrors(const FString& InFilter) : Filter(InFilter)
	{}

	bool operator()(const FString& String) const
	{
		if (String.Contains(Filter))
		{
			return true;
		}

		return false;
	}

	/** The filter string we try to identify in the reported error */
	FString Filter;
};

void RemoveRedundantErrors(FGitSourceControlCommand& InCommand, const FString& InFilter)
{
	bool bFoundRedundantError = false;
	for (auto Iter(InCommand.ResultInfo.ErrorMessages.CreateConstIterator()); Iter; Iter++)
	{
		if (Iter->Contains(InFilter))
		{
			InCommand.ResultInfo.InfoMessages.Add(*Iter);
			bFoundRedundantError = true;
		}
	}

	InCommand.ResultInfo.ErrorMessages.RemoveAll(FRemoveRedundantErrors(InFilter));

	// if we have no error messages now, assume success!
	if (bFoundRedundantError && InCommand.ResultInfo.ErrorMessages.Num() == 0 && !InCommand.bCommandSuccessful)
	{
		InCommand.bCommandSuccessful = true;
	}
}

static TArray<FString> LockableTypes;

bool IsFileLFSLockable(const FString& InFile)
{
	for (const auto& Type : LockableTypes)
	{
		if (InFile.EndsWith(Type))
		{
			return true;
		}
	}
	return false;
}

bool CheckLFSLockable(const FString& InPathToGitBinary, const FString& InRepositoryRoot, const TArray<FString>& InFiles, TArray<FString>& OutErrorMessages)
{
	TArray<FString> Results;
	TArray<FString> Parameters;
	Parameters.Add(TEXT("lockable")); // follow file renames

	const bool bResults = RunCommand(TEXT("check-attr"), InPathToGitBinary, InRepositoryRoot, Parameters, InFiles, Results, OutErrorMessages);
	if (!bResults)
	{
		return false;
	}

	for (int i = 0; i < InFiles.Num(); i++)
	{
		const FString& Result = Results[i];
		if (Result.EndsWith("set"))
		{
			const FString FileExt = InFiles[i].RightChop(1); // Remove wildcard (*)
			LockableTypes.Add(FileExt);
		}
	}

	return true;
}

bool FetchRemote(const FString& InPathToGitBinary, const FString& InPathToRepositoryRoot, bool InUsingGitLfsLocking, TArray<FString>& OutResults, TArray<FString>& OutErrorMessages)
{
	// Force refresh lock states
	if (InUsingGitLfsLocking)
	{
		TMap<FString, FString> Locks;
		GetAllLocks(InPathToRepositoryRoot, OutErrorMessages, Locks, true);
	}
	// fetch latest repo
	// TODO specify branches?
	return RunCommand(TEXT("fetch"), InPathToGitBinary, InPathToRepositoryRoot, FGitSourceControlModule::GetEmptyStringArray(),
					  FGitSourceControlModule::GetEmptyStringArray(), OutResults, OutErrorMessages);
}

bool PullOrigin(const FString& InPathToGitBinary, const FString& InPathToRepositoryRoot, const TArray<FString>& InFiles, TArray<FString>& OutFiles,
				TArray<FString>& OutResults, TArray<FString>& OutErrorMessages)
{
	if (FGitSourceControlModule::Get().GetProvider().bPendingRestart)
	{
		FText PullFailMessage(LOCTEXT("Git_NeedBinariesUpdate_Msg", "Refused to Git Pull because your editor binaries are out of date.\n\n"
																	"Without a binaries update, new assets can become corrupted or cause crashes due to format "
																	"differences.\n\n"
																	"Please exit the editor, and update the project."));
		FText PullFailTitle(LOCTEXT("Git_NeedBinariesUpdate_Title", "Binaries Update Required"));
		FMessageDialog::Open(EAppMsgType::Ok, PullFailMessage, &PullFailTitle);
		UE_LOG(LogSourceControl, Log, TEXT("Pull failed because we need a binaries update"));
		return false;
	}

	const TSet<FString> AlreadyReloaded {InFiles};

	// Get remote branch
	FString RemoteBranch;
	if (!GetRemoteBranchName(InPathToGitBinary, InPathToRepositoryRoot, RemoteBranch))
	{
		// No remote to sync from
		return false;
	}

	// Get the list of files which will be updated
	TArray<FString> NewerFiles;
	TArray<FString> Parameters {TEXT("--name-only"), FString::Printf(TEXT("HEAD...%s"), *RemoteBranch)};
	const bool bResultDiff = RunCommand(TEXT("diff"), InPathToGitBinary, InPathToRepositoryRoot, Parameters, FGitSourceControlModule::GetEmptyStringArray(),
										NewerFiles, OutErrorMessages);
	if (!bResultDiff)
	{
		return false;
	}

	// Nothing to pull
	if (!NewerFiles.Num())
	{
		return true;
	}

	const TArray<FString>& AbsoluteNewerFiles = AbsoluteFilenames(NewerFiles, InPathToRepositoryRoot);

	OutFiles.Reserve(AbsoluteNewerFiles.Num() - AlreadyReloaded.Num());
	for (const auto& File : AbsoluteNewerFiles)
	{
		if (!AlreadyReloaded.Contains(File))
		{
			OutFiles.Add(File);
		}
	}

	TArray<FString> Files;
	for (const auto& File : OutFiles)
	{
		if (IsFileLFSLockable(File))
		{
			Files.Add(File);
		}
	}

	const bool bShouldReload = OutFiles.Num() > 0;
	TArray<UPackage*> PackagesToReload;
	if (bShouldReload)
	{
		const auto PackagesToReloadResult = Async(EAsyncExecution::TaskGraphMainThread, [=] {
			return UnlinkPackages(Files);
		});
		PackagesToReload = PackagesToReloadResult.Get();
	}

	// Reset HEAD and index to remote
	TArray<FString> InfoMessages;
	Parameters.Reset(1);
	Parameters.Add(RemoteBranch);
	bool bSuccess = RunCommand(TEXT("reset"), InPathToGitBinary, InPathToRepositoryRoot, Parameters, FGitSourceControlModule::GetEmptyStringArray(),
										  InfoMessages, OutErrorMessages);

	if (bSuccess)
	{
		// Now that we reset HEAD to remote, we restore the working directory to our HEAD, for all updated files
		bSuccess = RunCommand(TEXT("restore"), InPathToGitBinary, InPathToRepositoryRoot, FGitSourceControlModule::GetEmptyStringArray(), NewerFiles,
							  OutResults, OutErrorMessages);

		if (!bSuccess)
		{
			UE_LOG(LogSourceControl, Error, TEXT("Failed to pull files!"));
			// Delete files, so we delete untracked. But the tracked ones will be reset in the following reset + restore.
			for (const auto& File : AbsoluteNewerFiles)
			{
				IFileManager::Get().Delete(*File, false, true);
			}
			// Try clean up by moving back to the original head
			Parameters.Reset(1);
			Parameters.Add(TEXT("ORIG_HEAD"));
			bool bCleanUp = RunCommand(TEXT("reset"), InPathToGitBinary, InPathToRepositoryRoot, Parameters,
											 FGitSourceControlModule::GetEmptyStringArray(), InfoMessages, OutErrorMessages);
			// Restore file state to ORIG_HEAD (now HEAD)
			if (bCleanUp)
			{
				bCleanUp = RunCommand(TEXT("restore"), InPathToGitBinary, InPathToRepositoryRoot, FGitSourceControlModule::GetEmptyStringArray(), NewerFiles,
									  InfoMessages, OutErrorMessages);
				
			}

			if (!bCleanUp)
			{
				UE_LOG(LogSourceControl, Error, TEXT("Failed to clean up after pull failure!"));
			}
		}
	}

	if (bShouldReload)
	{
		const auto ReloadPackagesResult = Async(EAsyncExecution::TaskGraphMainThread, [=] {
			TArray<UPackage*> Packages = PackagesToReload;
			ReloadPackages(Packages);
		});
		ReloadPackagesResult.Wait();
	}

	return bSuccess;
}

} // namespace GitSourceControlUtils

#undef LOCTEXT_NAMESPACE<|MERGE_RESOLUTION|>--- conflicted
+++ resolved
@@ -150,12 +150,7 @@
 	}
 #endif
 
-<<<<<<< HEAD
-	FPlatformProcess::ExecProcess(*PathToGitOrEnvBinary, *FullCommand, &ReturnCode, &OutResults, &OutErrors);	
-=======
 	FPlatformProcess::ExecProcess(*PathToGitOrEnvBinary, *FullCommand, &ReturnCode, &OutResults, &OutErrors);
-
->>>>>>> 935c7e52
 
 #if UE_BUILD_DEBUG
 	// TODO: add a setting to easily enable Verbose logging
