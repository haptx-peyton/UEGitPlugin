// Copyright (c) 2014-2020 Sebastien Rombauts (sebastien.rombauts@gmail.com)
//
// Distributed under the MIT License (MIT) (See accompanying file LICENSE.txt
// or copy at http://opensource.org/licenses/MIT)

#include "GitSourceControlProvider.h"

#include "HAL/PlatformProcess.h"
#include "Misc/Paths.h"
#include "Misc/QueuedThreadPool.h"
#include "Modules/ModuleManager.h"
#include "Widgets/DeclarativeSyntaxSupport.h"
#include "GitSourceControlCommand.h"
#include "ISourceControlModule.h"
#include "GitSourceControlModule.h"
#include "GitSourceControlUtils.h"
#include "SGitSourceControlSettings.h"
#include "Logging/MessageLog.h"
#include "ScopedSourceControlProgress.h"
#include "SourceControlHelpers.h"
#include "SourceControlOperations.h"
#include "Interfaces/IPluginManager.h"

#define LOCTEXT_NAMESPACE "GitSourceControl"

static FName ProviderName("Git LFS 2");

void FGitSourceControlProvider::Init(bool bForceConnection)
{
	// Init() is called multiple times at startup: do not check git each time
	if(!bGitAvailable)
	{
		const TSharedPtr<IPlugin> Plugin = IPluginManager::Get().FindPlugin(TEXT("GitSourceControl"));
		if(Plugin.IsValid())
		{
			UE_LOG(LogSourceControl, Log, TEXT("Git plugin '%s'"), *(Plugin->GetDescriptor().VersionName));
		}

		CheckGitAvailability();

<<<<<<< HEAD
		if (UsingGitLfsLocking == -1)
		{
			const FGitSourceControlModule& GitSourceControl = FModuleManager::GetModuleChecked<FGitSourceControlModule>("GitSourceControl");
			UsingGitLfsLocking = GitSourceControl.AccessSettings().IsUsingGitLfsLocking();
		}
=======
		const FGitSourceControlModule& GitSourceControl = FModuleManager::GetModuleChecked<FGitSourceControlModule>("GitSourceControl");
		bUsingGitLfsLocking = GitSourceControl.AccessSettings().IsUsingGitLfsLocking();
>>>>>>> 203b9489
	}

	// bForceConnection: not used anymore
}

void FGitSourceControlProvider::CheckGitAvailability()
{
	FGitSourceControlModule& GitSourceControl = FModuleManager::GetModuleChecked<FGitSourceControlModule>("GitSourceControl");
	FString PathToGitBinary = GitSourceControl.AccessSettings().GetBinaryPath();
	if(PathToGitBinary.IsEmpty())
	{
		// Try to find Git binary, and update settings accordingly
		PathToGitBinary = GitSourceControlUtils::FindGitBinaryPath();
		if(!PathToGitBinary.IsEmpty())
		{
			GitSourceControl.AccessSettings().SetBinaryPath(PathToGitBinary);
		}
	}

	if(!PathToGitBinary.IsEmpty())
	{
		UE_LOG(LogSourceControl, Log, TEXT("Using '%s'"), *PathToGitBinary);
		bGitAvailable = GitSourceControlUtils::CheckGitAvailability(PathToGitBinary, &GitVersion);
		if(bGitAvailable)
		{
			CheckRepositoryStatus(PathToGitBinary);
		}
	}
	else
	{
		bGitAvailable = false;
	}
}

void FGitSourceControlProvider::CheckRepositoryStatus(const FString& InPathToGitBinary)
{
	// Find the path to the root Git directory (if any, else uses the ProjectDir)
	const FString PathToProjectDir = FPaths::ConvertRelativePathToFull(FPaths::ProjectDir());
	bGitRepositoryFound = GitSourceControlUtils::FindRootDirectory(PathToProjectDir, PathToRepositoryRoot);
	if(bGitRepositoryFound)
	{
		GitSourceControlMenu.Register();

		// Get branch name
		bGitRepositoryFound = GitSourceControlUtils::GetBranchName(InPathToGitBinary, PathToRepositoryRoot, BranchName);
		if(bGitRepositoryFound)
		{
			GitSourceControlUtils::GetRemoteUrl(InPathToGitBinary, PathToRepositoryRoot, RemoteUrl);
		}
		else
		{
			UE_LOG(LogSourceControl, Error, TEXT("'%s' is not a valid Git repository"), *PathToRepositoryRoot);
		}
	}
	else
	{
		UE_LOG(LogSourceControl, Warning, TEXT("'%s' is not part of a Git repository"), *FPaths::ProjectDir());
	}

	// Get user name & email (of the repository, else from the global Git config)
	GitSourceControlUtils::GetUserConfig(InPathToGitBinary, PathToRepositoryRoot, UserName, UserEmail);
}

void FGitSourceControlProvider::Close()
{
	// clear the cache
	StateCache.Empty();
	// Remove all extensions to the "Source Control" menu in the Editor Toolbar
	GitSourceControlMenu.Unregister();

	bGitAvailable = false;
	bGitRepositoryFound = false;
	UserName.Empty();
	UserEmail.Empty();
}

TSharedRef<FGitSourceControlState, ESPMode::ThreadSafe> FGitSourceControlProvider::GetStateInternal(const FString& Filename)
{
	TSharedRef<FGitSourceControlState, ESPMode::ThreadSafe>* State = StateCache.Find(Filename);
	if(State != NULL)
	{
		// found cached item
		return (*State);
	}
	else
	{
		// cache an unknown state for this item
		TSharedRef<FGitSourceControlState, ESPMode::ThreadSafe> NewState = MakeShareable( new FGitSourceControlState(Filename, bUsingGitLfsLocking) );
		StateCache.Add(Filename, NewState);
		return NewState;
	}
}

FText FGitSourceControlProvider::GetStatusText() const
{
	FFormatNamedArguments Args;
	Args.Add( TEXT("RepositoryName"), FText::FromString(PathToRepositoryRoot) );
	Args.Add( TEXT("RemoteUrl"), FText::FromString(RemoteUrl) );
	Args.Add( TEXT("UserName"), FText::FromString(UserName) );
	Args.Add( TEXT("UserEmail"), FText::FromString(UserEmail) );
	Args.Add( TEXT("BranchName"), FText::FromString(BranchName) );
	Args.Add( TEXT("CommitId"), FText::FromString(CommitId.Left(8)) );
	Args.Add( TEXT("CommitSummary"), FText::FromString(CommitSummary) );

	return FText::Format( NSLOCTEXT("Status", "Provider: Git\nEnabledLabel", "Local repository: {RepositoryName}\nRemote origin: {RemoteUrl}\nUser: {UserName}\nE-mail: {UserEmail}\n[{BranchName} {CommitId}] {CommitSummary}"), Args );
}

/** Quick check if source control is enabled */
bool FGitSourceControlProvider::IsEnabled() const
{
	return bGitRepositoryFound;
}

/** Quick check if source control is available for use (useful for server-based providers) */
bool FGitSourceControlProvider::IsAvailable() const
{
	return bGitRepositoryFound;
}

const FName& FGitSourceControlProvider::GetName(void) const
{
	return ProviderName;
}

ECommandResult::Type FGitSourceControlProvider::GetState( const TArray<FString>& InFiles, TArray< TSharedRef<ISourceControlState, ESPMode::ThreadSafe> >& OutState, EStateCacheUsage::Type InStateCacheUsage )
{
	if(!IsEnabled())
	{
		return ECommandResult::Failed;
	}

	TArray<FString> AbsoluteFiles = SourceControlHelpers::AbsoluteFilenames(InFiles);

	if(InStateCacheUsage == EStateCacheUsage::ForceUpdate)
	{
		TArray<FString> ForceUpdate;
		for(FString Path : InFiles)
		{
			// Remove the path from the cache, so it's not ignored the next time we force check.
			// If the file isn't in the cache, force update it now.
			if (!RemoveFileFromIgnoreForceCache(Path))
			{
				ForceUpdate.Add(Path);
			}
		}
		if (ForceUpdate.Num() > 0)
		{
			Execute(ISourceControlOperation::Create<FUpdateStatus>(), ForceUpdate);
		}
	}

<<<<<<< HEAD
	if (UsingGitLfsLocking == -1)
	{
		const FGitSourceControlModule& GitSourceControl = FModuleManager::GetModuleChecked<FGitSourceControlModule>("GitSourceControl");
		UsingGitLfsLocking = GitSourceControl.AccessSettings().IsUsingGitLfsLocking();
	}

	for(const auto& AbsoluteFile : AbsoluteFiles)
	{
		OutState.Add(GetStateInternal(*AbsoluteFile, UsingGitLfsLocking == 1));
=======
	for(const auto& AbsoluteFile : AbsoluteFiles)
	{
		OutState.Add(GetStateInternal(*AbsoluteFile));
>>>>>>> 203b9489
	}

	return ECommandResult::Succeeded;
}

TArray<FSourceControlStateRef> FGitSourceControlProvider::GetCachedStateByPredicate(TFunctionRef<bool(const FSourceControlStateRef&)> Predicate) const
{
	TArray<FSourceControlStateRef> Result;
	for(const auto& CacheItem : StateCache)
	{
		FSourceControlStateRef State = CacheItem.Value;
		if(Predicate(State))
		{
			Result.Add(State);
		}
	}
	return Result;
}

bool FGitSourceControlProvider::RemoveFileFromCache(const FString& Filename)
{
	return StateCache.Remove(Filename) > 0;
}

bool FGitSourceControlProvider::AddFileToIgnoreForceCache(const FString& Filename)
{
	return IgnoreForceCache.Add(Filename) > 0;
}

bool FGitSourceControlProvider::RemoveFileFromIgnoreForceCache(const FString& Filename)
{
	return IgnoreForceCache.Remove(Filename) > 0;
}

/** Get files in cache */
TArray<FString> FGitSourceControlProvider::GetFilesInCache()
{
	TArray<FString> Files;
	for (const auto& State : StateCache)
	{
		Files.Add(State.Key);
	}
	return Files;
}

FDelegateHandle FGitSourceControlProvider::RegisterSourceControlStateChanged_Handle( const FSourceControlStateChanged::FDelegate& SourceControlStateChanged )
{
	return OnSourceControlStateChanged.Add( SourceControlStateChanged );
}

void FGitSourceControlProvider::UnregisterSourceControlStateChanged_Handle( FDelegateHandle Handle )
{
	OnSourceControlStateChanged.Remove( Handle );
}

ECommandResult::Type FGitSourceControlProvider::Execute( const TSharedRef<ISourceControlOperation, ESPMode::ThreadSafe>& InOperation, const TArray<FString>& InFiles, EConcurrency::Type InConcurrency, const FSourceControlOperationComplete& InOperationCompleteDelegate )
{
	if(!IsEnabled() && !(InOperation->GetName() == "Connect")) // Only Connect operation allowed while not Enabled (Repository found)
	{
		InOperationCompleteDelegate.ExecuteIfBound(InOperation, ECommandResult::Failed);
		return ECommandResult::Failed;
	}

	TArray<FString> AbsoluteFiles = SourceControlHelpers::AbsoluteFilenames(InFiles);

	// Query to see if we allow this operation
	TSharedPtr<IGitSourceControlWorker, ESPMode::ThreadSafe> Worker = CreateWorker(InOperation->GetName());
	if(!Worker.IsValid())
	{
		// this operation is unsupported by this source control provider
		FFormatNamedArguments Arguments;
		Arguments.Add( TEXT("OperationName"), FText::FromName(InOperation->GetName()) );
		Arguments.Add( TEXT("ProviderName"), FText::FromName(GetName()) );
		FText Message(FText::Format(LOCTEXT("UnsupportedOperation", "Operation '{OperationName}' not supported by source control provider '{ProviderName}'"), Arguments));
		FMessageLog("SourceControl").Error(Message);
		InOperation->AddErrorMessge(Message);

		InOperationCompleteDelegate.ExecuteIfBound(InOperation, ECommandResult::Failed);
		return ECommandResult::Failed;
	}

	FGitSourceControlCommand* Command = new FGitSourceControlCommand(InOperation, Worker.ToSharedRef());
	Command->Files = AbsoluteFiles;
	Command->OperationCompleteDelegate = InOperationCompleteDelegate;

	// fire off operation
	if(InConcurrency == EConcurrency::Synchronous)
	{
		Command->bAutoDelete = false;

		UE_LOG(LogSourceControl, Log, TEXT("ExecuteSynchronousCommand(%s)"), *InOperation->GetName().ToString());
		return ExecuteSynchronousCommand(*Command, InOperation->GetInProgressString());
	}
	else
	{
		Command->bAutoDelete = true;

		UE_LOG(LogSourceControl, Log, TEXT("IssueAsynchronousCommand(%s)"), *InOperation->GetName().ToString());
		return IssueCommand(*Command);
	}
}

bool FGitSourceControlProvider::CanCancelOperation( const TSharedRef<ISourceControlOperation, ESPMode::ThreadSafe>& InOperation ) const
{
	return false;
}

void FGitSourceControlProvider::CancelOperation( const TSharedRef<ISourceControlOperation, ESPMode::ThreadSafe>& InOperation )
{
}

bool FGitSourceControlProvider::UsesLocalReadOnlyState() const
{
<<<<<<< HEAD
	return UsingGitLfsLocking == 1;
=======
	return bUsingGitLfsLocking; // Git LFS Lock uses read-only state
>>>>>>> 203b9489
}

bool FGitSourceControlProvider::UsesChangelists() const
{
	return false;
}

bool FGitSourceControlProvider::UsesCheckout() const
{
<<<<<<< HEAD
	return UsingGitLfsLocking == 1;
=======
	return bUsingGitLfsLocking; // Git LFS Lock uses read-only state
>>>>>>> 203b9489
}

TSharedPtr<IGitSourceControlWorker, ESPMode::ThreadSafe> FGitSourceControlProvider::CreateWorker(const FName& InOperationName) const
{
	const FGetGitSourceControlWorker* Operation = WorkersMap.Find(InOperationName);
	if(Operation != nullptr)
	{
		return Operation->Execute();
	}

	return nullptr;
}

void FGitSourceControlProvider::RegisterWorker( const FName& InName, const FGetGitSourceControlWorker& InDelegate )
{
	WorkersMap.Add( InName, InDelegate );
}

void FGitSourceControlProvider::OutputCommandMessages(const FGitSourceControlCommand& InCommand) const
{
	FMessageLog SourceControlLog("SourceControl");

	for(int32 ErrorIndex = 0; ErrorIndex < InCommand.ErrorMessages.Num(); ++ErrorIndex)
	{
		SourceControlLog.Error(FText::FromString(InCommand.ErrorMessages[ErrorIndex]));
	}

#if UE_BUILD_DEBUG
	for(int32 InfoIndex = 0; InfoIndex < InCommand.InfoMessages.Num(); ++InfoIndex)
	{
		SourceControlLog.Info(FText::FromString(InCommand.InfoMessages[InfoIndex]));
	}
#endif
}

void FGitSourceControlProvider::UpdateRepositoryStatus(const class FGitSourceControlCommand& InCommand)
{
	// For all operations running UpdateStatus, get Commit informations:
	if (!InCommand.CommitId.IsEmpty())
	{
		CommitId = InCommand.CommitId;
		CommitSummary = InCommand.CommitSummary;
	}
}

void FGitSourceControlProvider::Tick()
{	
	bool bStatesUpdated = false;

	for(int32 CommandIndex = 0; CommandIndex < CommandQueue.Num(); ++CommandIndex)
	{
		FGitSourceControlCommand& Command = *CommandQueue[CommandIndex];

		if(Command.bExecuteProcessed)
		{
			// Remove command from the queue
			CommandQueue.RemoveAt(CommandIndex);

			// Update respository status on UpdateStatus operations
			UpdateRepositoryStatus(Command);

			// let command update the states of any files
			bStatesUpdated |= Command.Worker->UpdateStates();

			// dump any messages to output log
			OutputCommandMessages(Command);

			// run the completion delegate callback if we have one bound
			Command.ReturnResults();

			// commands that are left in the array during a tick need to be deleted
			if(Command.bAutoDelete)
			{
				// Only delete commands that are not running 'synchronously'
				delete &Command;
			}

			// only do one command per tick loop, as we dont want concurrent modification
			// of the command queue (which can happen in the completion delegate)
			break;
		}
	}

	if(bStatesUpdated)
	{
		OnSourceControlStateChanged.Broadcast();
	}
}

TArray< TSharedRef<ISourceControlLabel> > FGitSourceControlProvider::GetLabels( const FString& InMatchingSpec ) const
{
	TArray< TSharedRef<ISourceControlLabel> > Tags;

	// NOTE list labels. Called by CrashDebugHelper() (to remote debug Engine crash)
	//					 and by SourceControlHelpers::AnnotateFile() (to add source file to report)
	// Reserved for internal use by Epic Games with Perforce only
	return Tags;
}

#if SOURCE_CONTROL_WITH_SLATE
TSharedRef<class SWidget> FGitSourceControlProvider::MakeSettingsWidget() const
{
	return SNew(SGitSourceControlSettings);
}
#endif

ECommandResult::Type FGitSourceControlProvider::ExecuteSynchronousCommand(FGitSourceControlCommand& InCommand, const FText& Task)
{
	ECommandResult::Type Result = ECommandResult::Failed;

	// Display the progress dialog if a string was provided
	{
		FScopedSourceControlProgress Progress(Task);

		// Issue the command asynchronously...
		IssueCommand( InCommand );

		// ... then wait for its completion (thus making it synchronous)
		while (CommandQueue.Contains(&InCommand))
		{
			// Tick the command queue and update progress.
			Tick();

			Progress.Tick();

<<<<<<< HEAD
			// Switch
=======
			// Sleep so we don't busy-wait so much.
>>>>>>> 203b9489
			FPlatformProcess::Sleep(0.0f);
		}

		if (InCommand.bCommandSuccessful)
		{
			Result = ECommandResult::Succeeded;
		}
		else
		{
			FMessageDialog::Open( EAppMsgType::Ok, LOCTEXT("Git_ServerUnresponsive", "Git LFS server command failed. Please check the output log for more information.") );
			UE_LOG(LogSourceControl, Error, TEXT("Command '%s' Failed!"), *InCommand.Operation->GetName().ToString());
		}
	}

	// Delete the command now if not marked as auto-delete
	if (!InCommand.bAutoDelete)
	{
		delete &InCommand;
	}

	return Result;
}

ECommandResult::Type FGitSourceControlProvider::IssueCommand(FGitSourceControlCommand& InCommand, const bool bSynchronous)
{
	if (!bSynchronous && GThreadPool != nullptr)
	{
		// Queue this to our worker thread(s) for resolving
		GThreadPool->AddQueuedWork(&InCommand);
		CommandQueue.Add(&InCommand);
		return ECommandResult::Succeeded;
	}
	else
	{
		UE_LOG(LogSourceControl, Log, TEXT("There are no threads available to process the source control command '%s'. Running synchronously."), *InCommand.Operation->GetName().ToString());
		InCommand.bCommandSuccessful = InCommand.DoWork();
		InCommand.Worker->UpdateStates();
		OutputCommandMessages(InCommand);

		// Callback now if present. When asynchronous, this callback gets called from Tick().
		return InCommand.ReturnResults();
	}
}

#undef LOCTEXT_NAMESPACE<|MERGE_RESOLUTION|>--- conflicted
+++ resolved
@@ -38,16 +38,11 @@
 
 		CheckGitAvailability();
 
-<<<<<<< HEAD
 		if (UsingGitLfsLocking == -1)
 		{
 			const FGitSourceControlModule& GitSourceControl = FModuleManager::GetModuleChecked<FGitSourceControlModule>("GitSourceControl");
 			UsingGitLfsLocking = GitSourceControl.AccessSettings().IsUsingGitLfsLocking();
 		}
-=======
-		const FGitSourceControlModule& GitSourceControl = FModuleManager::GetModuleChecked<FGitSourceControlModule>("GitSourceControl");
-		bUsingGitLfsLocking = GitSourceControl.AccessSettings().IsUsingGitLfsLocking();
->>>>>>> 203b9489
 	}
 
 	// bForceConnection: not used anymore
@@ -135,7 +130,7 @@
 	else
 	{
 		// cache an unknown state for this item
-		TSharedRef<FGitSourceControlState, ESPMode::ThreadSafe> NewState = MakeShareable( new FGitSourceControlState(Filename, bUsingGitLfsLocking) );
+		TSharedRef<FGitSourceControlState, ESPMode::ThreadSafe> NewState = MakeShareable( new FGitSourceControlState(Filename, UsingGitLfsLocking == 1) );
 		StateCache.Add(Filename, NewState);
 		return NewState;
 	}
@@ -199,21 +194,9 @@
 		}
 	}
 
-<<<<<<< HEAD
-	if (UsingGitLfsLocking == -1)
-	{
-		const FGitSourceControlModule& GitSourceControl = FModuleManager::GetModuleChecked<FGitSourceControlModule>("GitSourceControl");
-		UsingGitLfsLocking = GitSourceControl.AccessSettings().IsUsingGitLfsLocking();
-	}
-
 	for(const auto& AbsoluteFile : AbsoluteFiles)
 	{
-		OutState.Add(GetStateInternal(*AbsoluteFile, UsingGitLfsLocking == 1));
-=======
-	for(const auto& AbsoluteFile : AbsoluteFiles)
-	{
 		OutState.Add(GetStateInternal(*AbsoluteFile));
->>>>>>> 203b9489
 	}
 
 	return ECommandResult::Succeeded;
@@ -327,11 +310,7 @@
 
 bool FGitSourceControlProvider::UsesLocalReadOnlyState() const
 {
-<<<<<<< HEAD
-	return UsingGitLfsLocking == 1;
-=======
-	return bUsingGitLfsLocking; // Git LFS Lock uses read-only state
->>>>>>> 203b9489
+	return UsingGitLfsLocking == 1; // Git LFS Lock uses read-only state
 }
 
 bool FGitSourceControlProvider::UsesChangelists() const
@@ -341,11 +320,7 @@
 
 bool FGitSourceControlProvider::UsesCheckout() const
 {
-<<<<<<< HEAD
-	return UsingGitLfsLocking == 1;
-=======
-	return bUsingGitLfsLocking; // Git LFS Lock uses read-only state
->>>>>>> 203b9489
+	return UsingGitLfsLocking == 1; // Git LFS Lock uses read-only state
 }
 
 TSharedPtr<IGitSourceControlWorker, ESPMode::ThreadSafe> FGitSourceControlProvider::CreateWorker(const FName& InOperationName) const
@@ -471,11 +446,7 @@
 
 			Progress.Tick();
 
-<<<<<<< HEAD
-			// Switch
-=======
 			// Sleep so we don't busy-wait so much.
->>>>>>> 203b9489
 			FPlatformProcess::Sleep(0.0f);
 		}
 
