// Copyright (c) 2014-2018 Sebastien Rombauts (sebastien.rombauts@gmail.com)
//
// Distributed under the MIT License (MIT) (See accompanying file LICENSE.txt
// or copy at http://opensource.org/licenses/MIT)

#include "GitSourceControlPrivatePCH.h"
#include "GitSourceControlProvider.h"
#include "HAL/PlatformProcess.h"
#include "Misc/Paths.h"
#include "Misc/QueuedThreadPool.h"
#include "Modules/ModuleManager.h"
#include "Widgets/DeclarativeSyntaxSupport.h"
#include "GitSourceControlCommand.h"
#include "ISourceControlModule.h"
#include "GitSourceControlModule.h"
#include "GitSourceControlUtils.h"
#include "SGitSourceControlSettings.h"
#include "Logging/MessageLog.h"
#include "ScopedSourceControlProgress.h"
#include "SourceControlHelpers.h"
#include "SourceControlOperations.h"
#include "IPluginManager.h"

#define LOCTEXT_NAMESPACE "GitSourceControl"

static FName ProviderName("Git LFS 2");

void FGitSourceControlProvider::Init(bool bForceConnection)
{
	// Init() is called multiple times at startup: do not check git each time
	if(!bGitAvailable)
	{
		const TSharedPtr<IPlugin> Plugin = IPluginManager::Get().FindPlugin(TEXT("GitSourceControl"));
		if(Plugin.IsValid())
		{
			UE_LOG(LogSourceControl, Log, TEXT("Git plugin '%s'"), *(Plugin->GetDescriptor().VersionName));
		}

		CheckGitAvailability();
	}

	// bForceConnection: not used anymore
}

void FGitSourceControlProvider::CheckGitAvailability()
{
	FGitSourceControlModule& GitSourceControl = FModuleManager::GetModuleChecked<FGitSourceControlModule>("GitSourceControl");
	FString PathToGitBinary = GitSourceControl.AccessSettings().GetBinaryPath();
	if(PathToGitBinary.IsEmpty())
	{
		// Try to find Git binary, and update settings accordingly
		PathToGitBinary = GitSourceControlUtils::FindGitBinaryPath();
		if(!PathToGitBinary.IsEmpty())
		{
			GitSourceControl.AccessSettings().SetBinaryPath(PathToGitBinary);
		}
	}

	if(!PathToGitBinary.IsEmpty())
	{
		UE_LOG(LogSourceControl, Log, TEXT("Using '%s'"), *PathToGitBinary);
		bGitAvailable = GitSourceControlUtils::CheckGitAvailability(PathToGitBinary, &GitVersion);
		if(bGitAvailable)
		{
			CheckRepositoryStatus(PathToGitBinary);
		}
	}
	else
	{
		bGitAvailable = false;
	}
}

void FGitSourceControlProvider::CheckRepositoryStatus(const FString& InPathToGitBinary)
{
	// Find the path to the root Git directory (if any, else uses the ProjectDir)
	const FString PathToProjectDir = FPaths::ConvertRelativePathToFull(FPaths::ProjectDir());
	bGitRepositoryFound = GitSourceControlUtils::FindRootDirectory(PathToProjectDir, PathToRepositoryRoot);
	if(bGitRepositoryFound)
	{
		GitSourceControlMenu.Register();

		// Get branch name
		bGitRepositoryFound = GitSourceControlUtils::GetBranchName(InPathToGitBinary, PathToRepositoryRoot, BranchName);
		if(bGitRepositoryFound)
		{
			GitSourceControlUtils::GetRemoteUrl(InPathToGitBinary, PathToRepositoryRoot, RemoteUrl);
		}
		else
		{
			UE_LOG(LogSourceControl, Error, TEXT("'%s' is not a valid Git repository"), *PathToRepositoryRoot);
		}
	}
	else
	{
		UE_LOG(LogSourceControl, Warning, TEXT("'%s' is not part of a Git repository"), *FPaths::ProjectDir());
	}

	// Get user name & email (of the repository, else from the global Git config)
	GitSourceControlUtils::GetUserConfig(InPathToGitBinary, PathToRepositoryRoot, UserName, UserEmail);
}

void FGitSourceControlProvider::Close()
{
	// clear the cache
	StateCache.Empty();
	// Remove all extensions to the "Source Control" menu in the Editor Toolbar
	GitSourceControlMenu.Unregister();

	bGitAvailable = false;
	bGitRepositoryFound = false;
	UserName.Empty();
	UserEmail.Empty();
}

TSharedRef<FGitSourceControlState, ESPMode::ThreadSafe> FGitSourceControlProvider::GetStateInternal(const FString& Filename, const bool bUsingGitLfsLocking)
{
	TSharedRef<FGitSourceControlState, ESPMode::ThreadSafe>* State = StateCache.Find(Filename);
	if(State != NULL)
	{
		// found cached item
		return (*State);
	}
	else
	{
		// cache an unknown state for this item
		TSharedRef<FGitSourceControlState, ESPMode::ThreadSafe> NewState = MakeShareable( new FGitSourceControlState(Filename, bUsingGitLfsLocking) );
		StateCache.Add(Filename, NewState);
		return NewState;
	}
}

FText FGitSourceControlProvider::GetStatusText() const
{
	// TODO LFS IsUsingGitLfsLocking() should be cached in the Provider to avoid doing this here so frequently
//	FGitSourceControlModule& GitSourceControl = FModuleManager::GetModuleChecked<FGitSourceControlModule>("GitSourceControl");
//	const bool bUsingGitLfsLocking = GitSourceControl.AccessSettings().IsUsingGitLfsLocking();

	FFormatNamedArguments Args;
	Args.Add( TEXT("RepositoryName"), FText::FromString(PathToRepositoryRoot) );
	Args.Add( TEXT("RemoteUrl"), FText::FromString(RemoteUrl) );
	Args.Add( TEXT("UserName"), FText::FromString(UserName) );
	Args.Add( TEXT("UserEmail"), FText::FromString(UserEmail) );
	Args.Add( TEXT("BranchName"), FText::FromString(BranchName) );
	Args.Add( TEXT("CommitId"), FText::FromString(CommitId.Left(8)) );
	Args.Add( TEXT("CommitSummary"), FText::FromString(CommitSummary) );

	return FText::Format( NSLOCTEXT("Status", "Provider: Git\nEnabledLabel", "Local repository: {RepositoryName}\nRemote origin: {RemoteUrl}\nUser: {UserName}\nE-mail: {UserEmail}\n[{BranchName} {CommitId}] {CommitSummary}"), Args );
}

/** Quick check if source control is enabled */
bool FGitSourceControlProvider::IsEnabled() const
{
	return bGitRepositoryFound;
}

/** Quick check if source control is available for use (useful for server-based providers) */
bool FGitSourceControlProvider::IsAvailable() const
{
	return bGitRepositoryFound;
}

const FName& FGitSourceControlProvider::GetName(void) const
{
	return ProviderName;
}

ECommandResult::Type FGitSourceControlProvider::GetState( const TArray<FString>& InFiles, TArray< TSharedRef<ISourceControlState, ESPMode::ThreadSafe> >& OutState, EStateCacheUsage::Type InStateCacheUsage )
{
	if(!IsEnabled())
	{
		return ECommandResult::Failed;
	}

	TArray<FString> AbsoluteFiles = SourceControlHelpers::AbsoluteFilenames(InFiles);

	if(InStateCacheUsage == EStateCacheUsage::ForceUpdate)
	{
		Execute(ISourceControlOperation::Create<FUpdateStatus>(), AbsoluteFiles);
	}

	// TODO LFS IsUsingGitLfsLocking() should be cached in the Provider to avoid doing this here so frequently
	const FGitSourceControlModule& GitSourceControl = FModuleManager::GetModuleChecked<FGitSourceControlModule>("GitSourceControl");
	const bool bUsingGitLfsLocking = GitSourceControl.AccessSettings().IsUsingGitLfsLocking();

	for(const auto& AbsoluteFile : AbsoluteFiles)
	{
		OutState.Add(GetStateInternal(*AbsoluteFile, bUsingGitLfsLocking));
	}

	return ECommandResult::Succeeded;
}

TArray<FSourceControlStateRef> FGitSourceControlProvider::GetCachedStateByPredicate(TFunctionRef<bool(const FSourceControlStateRef&)> Predicate) const
{
	TArray<FSourceControlStateRef> Result;
	for(const auto& CacheItem : StateCache)
	{
		FSourceControlStateRef State = CacheItem.Value;
		if(Predicate(State))
		{
			Result.Add(State);
		}
	}
	return Result;
}

bool FGitSourceControlProvider::RemoveFileFromCache(const FString& Filename)
{
	return StateCache.Remove(Filename) > 0;
}

/** Get files in cache */
TArray<FString> FGitSourceControlProvider::GetFilesInCache()
{
	TArray<FString> Files;
	for (const auto& State : StateCache)
	{
		Files.Add(State.Key);
	}
	return Files;
}

FDelegateHandle FGitSourceControlProvider::RegisterSourceControlStateChanged_Handle( const FSourceControlStateChanged::FDelegate& SourceControlStateChanged )
{
	return OnSourceControlStateChanged.Add( SourceControlStateChanged );
}

void FGitSourceControlProvider::UnregisterSourceControlStateChanged_Handle( FDelegateHandle Handle )
{
	OnSourceControlStateChanged.Remove( Handle );
}

ECommandResult::Type FGitSourceControlProvider::Execute( const TSharedRef<ISourceControlOperation, ESPMode::ThreadSafe>& InOperation, const TArray<FString>& InFiles, EConcurrency::Type InConcurrency, const FSourceControlOperationComplete& InOperationCompleteDelegate )
{
	if(!IsEnabled() && !(InOperation->GetName() == "Connect")) // Only Connect operation allowed while not Enabled (Repository found)
	{
		InOperationCompleteDelegate.ExecuteIfBound(InOperation, ECommandResult::Failed);
		return ECommandResult::Failed;
	}

	TArray<FString> AbsoluteFiles = SourceControlHelpers::AbsoluteFilenames(InFiles);

	// Query to see if we allow this operation
	TSharedPtr<IGitSourceControlWorker, ESPMode::ThreadSafe> Worker = CreateWorker(InOperation->GetName());
	if(!Worker.IsValid())
	{
		// this operation is unsupported by this source control provider
		FFormatNamedArguments Arguments;
		Arguments.Add( TEXT("OperationName"), FText::FromName(InOperation->GetName()) );
		Arguments.Add( TEXT("ProviderName"), FText::FromName(GetName()) );
		FText Message(FText::Format(LOCTEXT("UnsupportedOperation", "Operation '{OperationName}' not supported by source control provider '{ProviderName}'"), Arguments));
		FMessageLog("SourceControl").Error(Message);
		InOperation->AddErrorMessge(Message);

		InOperationCompleteDelegate.ExecuteIfBound(InOperation, ECommandResult::Failed);
		return ECommandResult::Failed;
	}

	FGitSourceControlCommand* Command = new FGitSourceControlCommand(InOperation, Worker.ToSharedRef());
	Command->Files = AbsoluteFiles;
	Command->OperationCompleteDelegate = InOperationCompleteDelegate;

	// fire off operation
	if(InConcurrency == EConcurrency::Synchronous)
	{
		Command->bAutoDelete = false;

		UE_LOG(LogSourceControl, Log, TEXT("ExecuteSynchronousCommand(%s)"), *InOperation->GetName().ToString());
		return ExecuteSynchronousCommand(*Command, InOperation->GetInProgressString());
	}
	else
	{
		Command->bAutoDelete = true;

		UE_LOG(LogSourceControl, Log, TEXT("IssueAsynchronousCommand(%s)"), *InOperation->GetName().ToString());
		return IssueCommand(*Command, false);
	}
}

bool FGitSourceControlProvider::CanCancelOperation( const TSharedRef<ISourceControlOperation, ESPMode::ThreadSafe>& InOperation ) const
{
	return false;
}

void FGitSourceControlProvider::CancelOperation( const TSharedRef<ISourceControlOperation, ESPMode::ThreadSafe>& InOperation )
{
}

bool FGitSourceControlProvider::UsesLocalReadOnlyState() const
{
	// TODO LFS IsUsingGitLfsLocking() should be cached in the Provider to avoid doing this here so frequently
	const FGitSourceControlModule& GitSourceControl = FModuleManager::GetModuleChecked<FGitSourceControlModule>("GitSourceControl");
	return GitSourceControl.AccessSettings().IsUsingGitLfsLocking(); // Git LFS Lock uses read-only state
}

bool FGitSourceControlProvider::UsesChangelists() const
{
	return false;
}

bool FGitSourceControlProvider::UsesCheckout() const
{
	// TODO LFS IsUsingGitLfsLocking() should be cached in the Provider to avoid doing this here so frequently
	const FGitSourceControlModule& GitSourceControl = FModuleManager::GetModuleChecked<FGitSourceControlModule>("GitSourceControl");
	return GitSourceControl.AccessSettings().IsUsingGitLfsLocking(); // Git LFS Lock uses read-only state
}

TSharedPtr<IGitSourceControlWorker, ESPMode::ThreadSafe> FGitSourceControlProvider::CreateWorker(const FName& InOperationName) const
{
	const FGetGitSourceControlWorker* Operation = WorkersMap.Find(InOperationName);
	if(Operation != nullptr)
	{
		return Operation->Execute();
	}

	return nullptr;
}

void FGitSourceControlProvider::RegisterWorker( const FName& InName, const FGetGitSourceControlWorker& InDelegate )
{
	WorkersMap.Add( InName, InDelegate );
}

void FGitSourceControlProvider::OutputCommandMessages(const FGitSourceControlCommand& InCommand) const
{
	FMessageLog SourceControlLog("SourceControl");

	for(int32 ErrorIndex = 0; ErrorIndex < InCommand.ErrorMessages.Num(); ++ErrorIndex)
	{
		SourceControlLog.Error(FText::FromString(InCommand.ErrorMessages[ErrorIndex]));
	}

	for(int32 InfoIndex = 0; InfoIndex < InCommand.InfoMessages.Num(); ++InfoIndex)
	{
		SourceControlLog.Info(FText::FromString(InCommand.InfoMessages[InfoIndex]));
	}
}

void FGitSourceControlProvider::UpdateRepositoryStatus(const class FGitSourceControlCommand& InCommand)
{
	// For all operations running UpdateStatus, get Commit informations:
	if (!InCommand.CommitId.IsEmpty())
	{
		CommitId = InCommand.CommitId;
		CommitSummary = InCommand.CommitSummary;
	}
}

void FGitSourceControlProvider::Tick()
{	
	bool bStatesUpdated = false;
	for(int32 CommandIndex = 0; CommandIndex < CommandQueue.Num(); ++CommandIndex)
	{
		FGitSourceControlCommand& Command = *CommandQueue[CommandIndex];
		if(Command.bExecuteProcessed)
		{
			// Remove command from the queue
			CommandQueue.RemoveAt(CommandIndex);

			// Update respository status on UpdateStatus operations
			UpdateRepositoryStatus(Command);

			// let command update the states of any files
			bStatesUpdated |= Command.Worker->UpdateStates();

			// dump any messages to output log
			OutputCommandMessages(Command);

			// run the completion delegate callback if we have one bound
			Command.ReturnResults();

			// commands that are left in the array during a tick need to be deleted
			if(Command.bAutoDelete)
			{
				// Only delete commands that are not running 'synchronously'
				delete &Command;
			}

			// only do one command per tick loop, as we dont want concurrent modification
			// of the command queue (which can happen in the completion delegate)
			break;
		}
	}

	if(bStatesUpdated)
	{
		OnSourceControlStateChanged.Broadcast();
	}
}

TArray< TSharedRef<ISourceControlLabel> > FGitSourceControlProvider::GetLabels( const FString& InMatchingSpec ) const
{
	TArray< TSharedRef<ISourceControlLabel> > Tags;

	// NOTE list labels. Called by CrashDebugHelper() (to remote debug Engine crash)
	//					 and by SourceControlHelpers::AnnotateFile() (to add source file to report)
	// Reserved for internal use by Epic Games with Perforce only
	return Tags;
}

#if SOURCE_CONTROL_WITH_SLATE
TSharedRef<class SWidget> FGitSourceControlProvider::MakeSettingsWidget() const
{
	return SNew(SGitSourceControlSettings);
}
#endif

ECommandResult::Type FGitSourceControlProvider::ExecuteSynchronousCommand(FGitSourceControlCommand& InCommand, const FText& Task)
{
	ECommandResult::Type Result = ECommandResult::Failed;

	// Display the progress dialog if a string was provided
	{
		FScopedSourceControlProgress Progress(Task);

		// Issue the command asynchronously...
		IssueCommand( InCommand, false );

		// ... then wait for its completion (thus making it synchronous)
		while(!InCommand.bExecuteProcessed)
		{
			// Tick the command queue and update progress.
			Tick();

			Progress.Tick();

			// Sleep for a bit so we don't busy-wait so much.
			FPlatformProcess::Sleep(0.01f);
		}

		// always do one more Tick() to make sure the command queue is cleaned up.
		Tick();

		if(InCommand.bCommandSuccessful)
		{
			Result = ECommandResult::Succeeded;
		}
		else
		{
			// TODO LFS If the command failed, inform the user that they need to try again (see Perforce)
			FMessageDialog::Open( EAppMsgType::Ok, LOCTEXT("Git_ServerUnresponsive", "Git LFS server command failed. Please check the output log for more information.") );
			UE_LOG(LogSourceControl, Error, TEXT("Command '%s' Failed!"), *InCommand.Operation->GetName().ToString());
		}
	}

	// Delete the command now (asynchronous commands are deleted in the Tick() method)
	check(!InCommand.bAutoDelete);

	// ensure commands that are not auto deleted do not end up in the command queue
	if ( CommandQueue.Contains( &InCommand ) )
	{
		CommandQueue.Remove( &InCommand );
	}
	delete &InCommand;

	return Result;
}

ECommandResult::Type FGitSourceControlProvider::IssueCommand(FGitSourceControlCommand& InCommand, const bool bSynchronous)
{
	if (!bSynchronous && GThreadPool != nullptr)
	{
		// Queue this to our worker thread(s) for resolving
		GThreadPool->AddQueuedWork(&InCommand);
		CommandQueue.Add(&InCommand);
		return ECommandResult::Succeeded;
	}
	else
	{
<<<<<<< HEAD
		InCommand.bCommandSuccessful = InCommand.DoWork();

		InCommand.Worker->UpdateStates();

		OutputCommandMessages(InCommand);

		// Callback now if present. When asynchronous, this callback gets called from Tick().
		ECommandResult::Type Result = InCommand.bCommandSuccessful ? ECommandResult::Succeeded : ECommandResult::Failed;
		InCommand.OperationCompleteDelegate.ExecuteIfBound(InCommand.Operation, Result);

		return Result;
=======
		FText Message(LOCTEXT("NoSCCThreads", "There are no threads available to process the source control command."));

		FMessageLog("SourceControl").Error(Message);
		InCommand.bCommandSuccessful = false;
		InCommand.Operation->AddErrorMessge(Message);

		return InCommand.ReturnResults();
>>>>>>> 79feb1ca
	}
}

#undef LOCTEXT_NAMESPACE<|MERGE_RESOLUTION|>--- conflicted
+++ resolved
@@ -274,7 +274,7 @@
 		Command->bAutoDelete = true;
 
 		UE_LOG(LogSourceControl, Log, TEXT("IssueAsynchronousCommand(%s)"), *InOperation->GetName().ToString());
-		return IssueCommand(*Command, false);
+		return IssueCommand(*Command);
 	}
 }
 
@@ -415,7 +415,7 @@
 		FScopedSourceControlProgress Progress(Task);
 
 		// Issue the command asynchronously...
-		IssueCommand( InCommand, false );
+		IssueCommand( InCommand );
 
 		// ... then wait for its completion (thus making it synchronous)
 		while(!InCommand.bExecuteProcessed)
@@ -468,27 +468,13 @@
 	}
 	else
 	{
-<<<<<<< HEAD
+		UE_LOG(LogSourceControl, Log, TEXT("There are no threads available to process the source control command '%s'. Running synchronously."), *InCommand.Operation->GetName().ToString());
 		InCommand.bCommandSuccessful = InCommand.DoWork();
-
 		InCommand.Worker->UpdateStates();
-
 		OutputCommandMessages(InCommand);
 
 		// Callback now if present. When asynchronous, this callback gets called from Tick().
-		ECommandResult::Type Result = InCommand.bCommandSuccessful ? ECommandResult::Succeeded : ECommandResult::Failed;
-		InCommand.OperationCompleteDelegate.ExecuteIfBound(InCommand.Operation, Result);
-
-		return Result;
-=======
-		FText Message(LOCTEXT("NoSCCThreads", "There are no threads available to process the source control command."));
-
-		FMessageLog("SourceControl").Error(Message);
-		InCommand.bCommandSuccessful = false;
-		InCommand.Operation->AddErrorMessge(Message);
-
 		return InCommand.ReturnResults();
->>>>>>> 79feb1ca
 	}
 }
 
