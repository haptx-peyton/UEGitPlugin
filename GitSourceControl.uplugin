--- conflicted
+++ resolved
@@ -1,12 +1,7 @@
 {
 	"FileVersion" : 3,
-<<<<<<< HEAD
-	"Version" : 35,
-	"VersionName" : "2.15.1",
-=======
 	"Version" : 36,
 	"VersionName" : "2.16",
->>>>>>> 203b9489
 	"FriendlyName" : "Git LFS 2",
 	"Description" : "Git source control management (dev)",
 	"Category" : "Source Control",
